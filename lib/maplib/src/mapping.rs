--- conflicted
+++ resolved
@@ -447,10 +447,6 @@
     pub fn add_ruleset(&mut self, datalog_ruleset: &str) -> Result<(), MaplibError> {
         let ruleset = parse_datalog_ruleset(datalog_ruleset, None)
             .map_err(|x| MaplibError::DatalogSyntaxError(x.to_string()))?;
-<<<<<<< HEAD
-
-=======
->>>>>>> ca3175ae
         if let Some(existing_ruleset) = &mut self.ruleset {
             existing_ruleset.extend(ruleset)
         } else {
