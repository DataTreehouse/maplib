[package]
name = "report_mapping"
version = "0.1.0"
edition = "2021"

[dependencies]
maplib = {path="../maplib"}
<<<<<<< HEAD
shacl = {path = "../shacl"}
=======
representation = {path ="../representation"}
shacl = {path = "../shacl"}
triplestore = {path = "../triplestore"}

polars.workspace = true
oxrdf.workspace = true
>>>>>>> 2ad8bc91
<|MERGE_RESOLUTION|>--- conflicted
+++ resolved
@@ -5,13 +5,5 @@
 
 [dependencies]
 maplib = {path="../maplib"}
-<<<<<<< HEAD
 shacl = {path = "../shacl"}
-=======
-representation = {path ="../representation"}
-shacl = {path = "../shacl"}
-triplestore = {path = "../triplestore"}
-
-polars.workspace = true
-oxrdf.workspace = true
->>>>>>> 2ad8bc91
+triplestore = {path = "../triplestore"}