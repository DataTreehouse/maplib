#![feature(pattern)]

pub mod multitype;
pub mod polars_to_rdf;
pub mod query_context;
pub mod rdf_to_polars;
pub mod solution_mapping;

pub mod errors;
pub mod formatting;
pub mod iri_split;
pub mod literals;
pub mod python;
pub mod subtypes;

use crate::multitype::{base_col_name, MULTI_BLANK_DT, MULTI_NONE_DT};
use crate::subtypes::{is_literal_subtype, OWL_REAL};
use oxrdf::vocab::{rdf, xsd};
use oxrdf::{BlankNode, NamedNode, NamedNodeRef, NamedOrBlankNode, Subject, Term};
use polars::datatypes::CategoricalOrdering;
use polars::prelude::{DataType, Field, PlSmallStr, TimeUnit};
use serde::de::{Error, Visitor};
use serde::{Deserialize, Deserializer, Serialize, Serializer};
use spargebra::term::{GroundTerm, TermPattern};
use std::fmt::{Display, Formatter};

pub const VERB_COL_NAME: &str = "verb";
pub const OBJECT_COL_NAME: &str = "object";
pub const SUBJECT_COL_NAME: &str = "subject";
pub const LANG_STRING_VALUE_FIELD: &str = "<http://www.w3.org/1999/02/22-rdf-syntax-ns#langString>";
pub const LANG_STRING_LANG_FIELD: &str = "l";
pub const IRI_PREFIX_FIELD: &str = "IRI-prefix";
pub const IRI_SUFFIX_FIELD: &str = "IRI-suffix";

const RDF_NODE_TYPE_IRI: &str = "IRI";
const RDF_NODE_TYPE_BLANK_NODE: &str = "Blank";
const RDF_NODE_TYPE_NONE: &str = "None";

#[derive(Debug, Clone, PartialEq, Eq, Hash)]
pub enum RDFNodeTypeRef<'a> {
    IRI,
    BlankNode,
    Literal(NamedNodeRef<'a>),
    None,
    MultiType(Vec<BaseRDFNodeTypeRef<'a>>),
}

#[derive(Debug, Clone, PartialEq, Eq, Hash, Serialize, Deserialize)]
pub enum RDFNodeType {
    IRI,
    BlankNode,
    #[serde(
        deserialize_with = "deserialize_named_node",
        serialize_with = "serialize_named_node"
    )]
    Literal(NamedNode),
    None,
    MultiType(Vec<BaseRDFNodeType>),
}

struct StringVisitor;

impl Visitor<'_> for StringVisitor {
    type Value = NamedNode;

    fn expecting(&self, formatter: &mut Formatter) -> std::fmt::Result {
        formatter.write_str("A valid IRI (without < and >)")
    }

    fn visit_string<E>(self, v: String) -> Result<Self::Value, E>
    where
        E: Error,
    {
        NamedNode::new(v).map_err(|x| E::custom(x.to_string()))
    }

    fn visit_str<E>(self, v: &str) -> Result<Self::Value, E>
    where
        E: Error,
    {
        NamedNode::new(v).map_err(|x| E::custom(x.to_string()))
    }
}

fn deserialize_named_node<'de, D>(deserializer: D) -> Result<NamedNode, D::Error>
where
    D: Deserializer<'de>,
{
    deserializer.deserialize_string(StringVisitor)
}

fn serialize_named_node<S>(named_node: &NamedNode, serializer: S) -> Result<S::Ok, S::Error>
where
    S: Serializer,
{
    serializer.serialize_str(named_node.as_str())
}

impl RDFNodeType {
    pub fn polars_data_type(&self) -> DataType {
        match self {
            Self::MultiType(types) => {
                let mut fields = Vec::new();
                for t in types {
                    let n = base_col_name(t);
                    if t.is_lang_string() {
                        fields.push(Field::new(
                            PlSmallStr::from_str(LANG_STRING_VALUE_FIELD),
                            DataType::Categorical(None, CategoricalOrdering::Physical),
                        ));
                        fields.push(Field::new(
                            PlSmallStr::from_str(LANG_STRING_LANG_FIELD),
                            DataType::Categorical(None, CategoricalOrdering::Physical),
                        ));
                    } else if t.is_iri() {
                        fields.push(Field::new(
                            PlSmallStr::from_str(IRI_PREFIX_FIELD),
                            DataType::Categorical(None, CategoricalOrdering::Physical),
                        ));
                        fields.push(Field::new(
                            PlSmallStr::from_str(IRI_SUFFIX_FIELD),
                            DataType::String,
                        ));
                    } else {
                        fields.push(Field::new(PlSmallStr::from_str(&n), t.polars_data_type()));
                    }
                }
                DataType::Struct(fields)
            }
            Self::IRI | Self::BlankNode | Self::Literal(_) | Self::None => {
                BaseRDFNodeType::from_rdf_node_type(self).polars_data_type()
            }
        }
    }
}

#[derive(Debug, Clone, Ord, PartialOrd, PartialEq, Eq, Hash)]
pub enum BaseRDFNodeTypeRef<'a> {
    IRI,
    BlankNode,
    Literal(NamedNodeRef<'a>),
    None,
}

impl BaseRDFNodeTypeRef<'_> {
    pub fn is_lang_string(&self) -> bool {
        if let Self::Literal(l) = self {
            l == &rdf::LANG_STRING
        } else {
            false
        }
    }

    pub fn into_owned(self) -> BaseRDFNodeType {
        match self {
            BaseRDFNodeTypeRef::IRI => BaseRDFNodeType::IRI,
            BaseRDFNodeTypeRef::BlankNode => BaseRDFNodeType::BlankNode,
            BaseRDFNodeTypeRef::Literal(l) => BaseRDFNodeType::Literal(l.into_owned()),
            BaseRDFNodeTypeRef::None => BaseRDFNodeType::None,
        }
    }

    pub fn as_str(&self) -> &str {
        match self {
            Self::IRI => IRI_PREFIX_FIELD,
            Self::BlankNode => MULTI_BLANK_DT,
            Self::Literal(l) => l.as_str(),
            Self::None => MULTI_NONE_DT,
        }
    }
}

pub fn get_subject_datatype_ref(s: &Subject) -> BaseRDFNodeTypeRef {
    match s {
        Subject::NamedNode(_) => BaseRDFNodeTypeRef::IRI,
        Subject::BlankNode(_) => BaseRDFNodeTypeRef::BlankNode,
        #[cfg(feature = "rdf-star")]
        _ => unimplemented!(),
    }
}

pub fn get_term_datatype_ref(t: &Term) -> BaseRDFNodeTypeRef {
    match t {
        Term::NamedNode(_) => BaseRDFNodeTypeRef::IRI,
        Term::BlankNode(_) => BaseRDFNodeTypeRef::BlankNode,
        Term::Literal(l) => BaseRDFNodeTypeRef::Literal(l.datatype()),
        #[cfg(feature = "rdf-star")]
        _ => unimplemented!(),
    }
}

pub fn get_ground_term_datatype_ref(t: &GroundTerm) -> BaseRDFNodeTypeRef {
    match t {
        GroundTerm::NamedNode(_) => BaseRDFNodeTypeRef::IRI,
        GroundTerm::Literal(l) => BaseRDFNodeTypeRef::Literal(l.datatype()),
        #[cfg(feature = "rdf-star")]
        _ => unimplemented!(),
    }
}

#[derive(Debug, Clone, Ord, PartialOrd, PartialEq, Eq, Hash, Serialize, Deserialize)]
pub enum BaseRDFNodeType {
    IRI,
    BlankNode,
    #[serde(
        deserialize_with = "deserialize_named_node",
        serialize_with = "serialize_named_node"
    )]
    Literal(NamedNode),
    None,
}

impl From<BaseRDFNodeType> for RDFNodeType {
    fn from(val: BaseRDFNodeType) -> Self {
        match val {
            BaseRDFNodeType::IRI => Self::IRI,
            BaseRDFNodeType::BlankNode => Self::BlankNode,
            BaseRDFNodeType::Literal(l) => Self::Literal(l),
            BaseRDFNodeType::None => Self::None,
        }
    }
}

impl BaseRDFNodeType {
    pub fn multi_columns(&self) -> Vec<String> {
        match self {
            BaseRDFNodeType::IRI => vec![MULTI_IRI_DT.to_string()],
            BaseRDFNodeType::BlankNode => vec![MULTI_BLANK_DT.to_string()],
            BaseRDFNodeType::Literal(_) => {
                if self.is_lang_string() {
                    vec![
                        LANG_STRING_VALUE_FIELD.to_string(),
                        LANG_STRING_LANG_FIELD.to_string(),
                    ]
                } else {
                    vec![base_col_name(self).to_string()]
                }
            }
            BaseRDFNodeType::None => {
                vec![MULTI_NONE_DT.to_string()]
            }
        }
    }

    pub fn as_ref(&self) -> BaseRDFNodeTypeRef {
        match self {
            Self::IRI => BaseRDFNodeTypeRef::IRI,
            Self::BlankNode => BaseRDFNodeTypeRef::BlankNode,
            Self::Literal(l) => BaseRDFNodeTypeRef::Literal(l.as_ref()),
            Self::None => BaseRDFNodeTypeRef::None,
        }
    }

    pub fn from_rdf_node_type(r: &RDFNodeType) -> Self {
        match r {
            RDFNodeType::IRI => Self::IRI,
            RDFNodeType::BlankNode => Self::BlankNode,
            RDFNodeType::Literal(l) => Self::Literal(l.clone()),
            RDFNodeType::None => Self::None,
            RDFNodeType::MultiType(_) => {
                panic!()
            }
        }
    }
    pub fn is_iri(&self) -> bool {
        self == &Self::IRI
    }
    pub fn is_blank_node(&self) -> bool {
        self == &Self::BlankNode
    }

    pub fn is_lang_string(&self) -> bool {
        self.as_ref().is_lang_string()
    }

    /// Denotes that the data for this type might exist in multiple fields or columns
    /// Extra care might be required
    pub fn is_multifield(&self) -> bool {
        vec![Self::is_lang_string, Self::is_iri]
            .into_iter()
            .any(|f| f(self))
    }

    pub fn multi_cols(&self) -> Vec<String> {
        match self {
            BaseRDFNodeType::IRI => {
                vec![IRI_PREFIX_FIELD.to_string(), IRI_SUFFIX_FIELD.to_string()]
            }
            BaseRDFNodeType::BlankNode => {
                vec![MULTI_BLANK_DT.to_string()]
            }
            BaseRDFNodeType::Literal(l) => {
                if self.is_lang_string() {
                    vec![
                        LANG_STRING_VALUE_FIELD.to_string(),
                        LANG_STRING_VALUE_FIELD.to_string(),
                    ]
                } else {
                    vec![l.to_string()]
                }
            }
            BaseRDFNodeType::None => {
                vec![MULTI_NONE_DT.to_string()]
            }
        }
    }

    pub fn as_rdf_node_type(&self) -> RDFNodeType {
        match self {
            BaseRDFNodeType::IRI => RDFNodeType::IRI,
            BaseRDFNodeType::BlankNode => RDFNodeType::BlankNode,
            BaseRDFNodeType::Literal(l) => RDFNodeType::Literal(l.clone()),
            BaseRDFNodeType::None => RDFNodeType::None,
        }
    }

    pub fn from_term(term: &Term) -> Self {
        match term {
            Term::NamedNode(_) => BaseRDFNodeType::IRI,
            Term::BlankNode(_) => BaseRDFNodeType::BlankNode,
            Term::Literal(l) => BaseRDFNodeType::Literal(l.datatype().into_owned()),
            #[cfg(feature = "rdf-star")]
            Term::Triple(_) => todo!(),
        }
    }

    pub fn polars_data_type(&self) -> DataType {
        match self {
            BaseRDFNodeType::IRI => DataType::Struct(vec![
                Field::new(
                    IRI_PREFIX_FIELD.into(),
                    DataType::Categorical(None, CategoricalOrdering::Physical),
                ),
                Field::new(IRI_SUFFIX_FIELD.into(), DataType::String),
            ]),
            BaseRDFNodeType::BlankNode => DataType::String,
            BaseRDFNodeType::Literal(l) => match l.as_ref() {
                xsd::STRING => DataType::String,
                xsd::UNSIGNED_INT => DataType::UInt32,
                xsd::UNSIGNED_LONG => DataType::UInt64,
<<<<<<< HEAD
                xsd::SHORT => DataType::Int16,
=======
>>>>>>> ca3175ae
                xsd::UNSIGNED_SHORT => DataType::UInt16,
                xsd::INTEGER | xsd::LONG => DataType::Int64,
                xsd::INT => DataType::Int32,
                xsd::SHORT => DataType::Int16,
                xsd::DOUBLE | xsd::DECIMAL => DataType::Float64,
                xsd::FLOAT => DataType::Float32,
                xsd::BOOLEAN => DataType::Boolean,
                rdf::LANG_STRING => DataType::Struct(vec![
                    Field::new(LANG_STRING_VALUE_FIELD.into(), DataType::String),
                    Field::new(LANG_STRING_LANG_FIELD.into(), DataType::String),
                ]),
                xsd::DATE_TIME => DataType::Datetime(TimeUnit::Nanoseconds, None),
                xsd::DATE => DataType::Date,
                //TODO: Fix when adding proper list support
                rdf::LIST => DataType::List(Box::new(DataType::Boolean)),
                _ => DataType::String,
            },
            BaseRDFNodeType::None => DataType::Boolean,
        }
    }

    pub fn from_string(s: String) -> Self {
        if s == IRI_PREFIX_FIELD {
            Self::IRI
        } else if s == MULTI_BLANK_DT {
            Self::BlankNode
        } else if s == MULTI_NONE_DT {
            Self::None
        } else {
            if s.starts_with("<") {
                todo!();
            }
            Self::Literal(NamedNode::new_unchecked(s))
        }
    }
}

impl Display for BaseRDFNodeType {
    fn fmt(&self, f: &mut Formatter<'_>) -> std::fmt::Result {
        match self {
            Self::IRI => {
                write!(f, "{RDF_NODE_TYPE_IRI}")
            }
            Self::BlankNode => {
                write!(f, "{RDF_NODE_TYPE_BLANK_NODE}")
            }
            Self::Literal(l) => {
                write!(f, "{}", l)
            }
            Self::None => {
                write!(f, "{RDF_NODE_TYPE_NONE}")
            }
        }
    }
}

impl Display for RDFNodeType {
    fn fmt(&self, f: &mut Formatter<'_>) -> std::fmt::Result {
        match self {
            Self::MultiType(types) => {
                let type_strings: Vec<_> = types.iter().map(|x| x.to_string()).collect();
                write!(f, "Multiple({})", type_strings.join(", "))
            }
            Self::IRI | Self::BlankNode | Self::Literal(_) | Self::None => {
                BaseRDFNodeType::from_rdf_node_type(self).fmt(f)
            }
        }
    }
}

impl RDFNodeType {
    pub fn infer_from_term_pattern(tp: &TermPattern) -> Option<RDFNodeType> {
        match tp {
            TermPattern::NamedNode(_) => Some(RDFNodeType::IRI),
            TermPattern::BlankNode(_) => None,
            TermPattern::Literal(l) => Some(RDFNodeType::Literal(l.datatype().into_owned())),
            TermPattern::Variable(_v) => None,
            #[cfg(feature = "rdf-star")]
            TermPattern::Triple(_) => todo!(),
        }
    }

    pub fn is_iri(&self) -> bool {
        self == &Self::IRI
    }
    pub fn is_blank_node(&self) -> bool {
        self == &Self::BlankNode
    }

    pub fn is_lang_string(&self) -> bool {
        if let Self::Literal(l) = self {
            l.as_ref() == rdf::LANG_STRING
        } else {
            false
        }
    }

    pub fn is_lit_type(&self, nnref: NamedNodeRef) -> bool {
        if let Self::Literal(l) = self {
            if l.as_ref() == nnref {
                return true;
            }
        }
        false
    }

    pub fn is_bool(&self) -> bool {
        self.is_lit_type(xsd::BOOLEAN)
    }

    pub fn is_float(&self) -> bool {
        self.is_lit_type(xsd::FLOAT)
    }

    pub fn is_numeric(&self) -> bool {
        match self {
            Self::Literal(l) => literal_is_numeric(l.as_ref()),
            _ => false,
        }
    }
}

pub fn literal_iri_to_namednode(s: &str) -> NamedNode {
    NamedNode::new_unchecked(s)
}

pub fn literal_blanknode_to_blanknode(b: &str) -> BlankNode {
    BlankNode::new_unchecked(b)
}

pub fn owned_term_to_named_or_blank_node(t: Term) -> Option<NamedOrBlankNode> {
    match t {
        Term::NamedNode(nn) => Some(NamedOrBlankNode::NamedNode(nn)),
        Term::BlankNode(bl) => Some(NamedOrBlankNode::BlankNode(bl)),
        _ => None,
    }
}

pub fn owned_term_to_named_node(t: Term) -> Option<NamedNode> {
    match t {
        Term::NamedNode(nn) => Some(nn),
        _ => None,
    }
}

pub fn literal_is_numeric(l: NamedNodeRef) -> bool {
    matches!(l, xsd::FLOAT | xsd::DOUBLE)
        || is_literal_subtype(l, NamedNode::new_unchecked(OWL_REAL).as_ref())
}

pub fn literal_is_boolean(l: NamedNodeRef) -> bool {
    matches!(l, xsd::BOOLEAN)
}

pub fn literal_is_datetime(l: NamedNodeRef) -> bool {
    matches!(l, xsd::DATE_TIME) || matches!(l, xsd::DATE_TIME_STAMP)
}

pub fn literal_is_date(l: NamedNodeRef) -> bool {
    matches!(l, xsd::DATE)
}

pub fn literal_is_string(l: NamedNodeRef) -> bool {
    matches!(l, xsd::STRING)
}<|MERGE_RESOLUTION|>--- conflicted
+++ resolved
@@ -338,10 +338,7 @@
                 xsd::STRING => DataType::String,
                 xsd::UNSIGNED_INT => DataType::UInt32,
                 xsd::UNSIGNED_LONG => DataType::UInt64,
-<<<<<<< HEAD
                 xsd::SHORT => DataType::Int16,
-=======
->>>>>>> ca3175ae
                 xsd::UNSIGNED_SHORT => DataType::UInt16,
                 xsd::INTEGER | xsd::LONG => DataType::Int64,
                 xsd::INT => DataType::Int32,
