use super::{Triples, Triplestore};
use crate::sparql::errors::SparqlError;
use oxrdf::{NamedNode, Subject, Term};
use polars::prelude::{as_struct, col, concat, IntoLazy, LazyFrame, UnionArgs};
use polars_core::datatypes::CategoricalOrdering;
use polars_core::prelude::{Column, DataFrame, DataType};
use query_processing::type_constraints::PossibleTypes;
use rayon::iter::IntoParallelIterator;
use rayon::iter::ParallelIterator;
use representation::multitype::{all_multi_cols, base_col_name, lf_columns_to_categorical};
use representation::rdf_to_polars::{rdf_named_node_to_polars_expr, rdf_term_to_polars_expr};
use representation::solution_mapping::{EagerSolutionMappings, SolutionMappings};
use representation::{
    BaseRDFNodeType, RDFNodeType, IRI_PREFIX_FIELD, IRI_SUFFIX_FIELD, LANG_STRING_LANG_FIELD,
    LANG_STRING_VALUE_FIELD, OBJECT_COL_NAME, SUBJECT_COL_NAME, VERB_COL_NAME,
};
use std::collections::{HashMap, HashSet};

impl Triplestore {
    pub fn get_predicate_iris(&self, include_transient: bool) -> Vec<NamedNode> {
        let mut iris = vec![];
        for nn in self.triples_map.keys() {
            iris.push(nn.clone());
        }
        if include_transient {
            for nn in self.transient_triples_map.keys() {
                iris.push(nn.clone());
            }
        }
        iris
    }

    pub fn get_predicate_eager_solution_mappings(
        &mut self,
        predicate: &NamedNode,
        include_transient: bool,
    ) -> Result<Vec<EagerSolutionMappings>, SparqlError> {
        let mut types = vec![];
        if let Some(map) = self.triples_map.get(predicate) {
            for (s, o) in map.keys() {
                types.push((
                    PossibleTypes::singular(s.clone()),
                    PossibleTypes::singular(o.clone()),
                ));
            }
        }
        if include_transient {
            if let Some(map) = self.transient_triples_map.get(predicate) {
                for (s, o) in map.keys() {
                    types.push((
                        PossibleTypes::singular(s.clone()),
                        PossibleTypes::singular(o.clone()),
                    ));
                }
            }
        }
        let mut eager_sms = vec![];
        for (s, o) in types {
            let sm = self.get_multi_predicates_solution_mappings(
                Some(vec![predicate.to_owned()]),
                &Some(SUBJECT_COL_NAME.to_string()),
                &None,
                &Some(OBJECT_COL_NAME.to_string()),
                &None,
                &None,
                &Some(s),
                &Some(o),
                include_transient,
            )?;
            let eager_sm = sm.as_eager(false);
            eager_sms.push(eager_sm);
        }
        Ok(eager_sms)
    }

    #[allow(clippy::too_many_arguments)]
    fn get_deduplicated_predicate_lf(
        &mut self,
        verb_uri: &NamedNode,
        keep_subject: bool,
        keep_verb: bool,
        keep_object: bool,
        subjects: &Option<Vec<Subject>>,
        objects: &Option<Vec<Term>>,
        subject_datatype_ctr: &Option<PossibleTypes>,
        object_datatype_ctr: &Option<PossibleTypes>,
        include_transient: bool,
    ) -> Result<Option<Vec<HalfBakedSolutionMappings>>, SparqlError> {
        let mut all_sms = vec![];
        if self.triples_map.contains_key(verb_uri) {
            let compatible_types = self.all_compatible_types(
                verb_uri,
                false,
                subject_datatype_ctr,
                object_datatype_ctr,
            );
            if let Some(m) = self.triples_map.get_mut(verb_uri) {
                if let Some(sms) = multiple_tt_to_lf(
                    m,
                    compatible_types,
                    subjects,
                    objects,
                    keep_subject,
                    keep_object,
                )? {
                    all_sms.extend(sms);
                }
            }
        }
        if include_transient && self.transient_triples_map.contains_key(verb_uri) {
            let compatible_types = self.all_compatible_types(
                verb_uri,
                true,
                subject_datatype_ctr,
                object_datatype_ctr,
            );
            if let Some(m) = self.transient_triples_map.get_mut(verb_uri) {
                if let Some(sms) = multiple_tt_to_lf(
                    m,
                    compatible_types,
                    subjects,
                    objects,
                    keep_subject,
                    keep_object,
                )? {
                    all_sms.extend(sms);
                }
            }
        }
        if !all_sms.is_empty() {
            if keep_verb {
                for sm in &mut all_sms {
                    sm.verb = Some(verb_uri.to_owned());
                }
            }
            Ok(Some(all_sms))
        } else {
            Ok(None)
        }
    }

    #[allow(clippy::too_many_arguments)]
    pub fn get_multi_predicates_solution_mappings(
        &mut self,
        predicate_uris: Option<Vec<NamedNode>>,
        subject_keep_rename: &Option<String>,
        verb_keep_rename: &Option<String>,
        object_keep_rename: &Option<String>,
        subjects: &Option<Vec<Subject>>,
        objects: &Option<Vec<Term>>,
        subject_datatype_ctr: &Option<PossibleTypes>,
        object_datatype_ctr: &Option<PossibleTypes>,
        include_transient: bool,
    ) -> Result<SolutionMappings, SparqlError> {
        let predicate_uris = predicate_uris.unwrap_or(self.all_predicates());
        let predicate_uris_len = predicate_uris.len();
        let mut sms = vec![];

        if !(objects.is_some() && objects.as_ref().unwrap().is_empty())
            || !(subjects.is_some() && subjects.as_ref().unwrap().is_empty())
        {
            for nn in predicate_uris {
                if let Some(sm) = self.get_deduplicated_predicate_lf(
                    &nn,
                    subject_keep_rename.is_some(),
                    verb_keep_rename.is_some(),
                    object_keep_rename.is_some(),
                    subjects,
                    objects,
                    subject_datatype_ctr,
                    object_datatype_ctr,
                    include_transient,
                )? {
                    sms.extend(sm);
                }
            }
        }

        if !sms.is_empty() {
            let subject_need_multi =
                partial_check_need_multi(&sms, true, subject_keep_rename.is_some());
            let object_need_multi =
                partial_check_need_multi(&sms, false, object_keep_rename.is_some());
            let mut all_mappings = vec![];
            let mut subject_types = HashSet::new();
            let mut object_types = HashSet::new();
            let mut accumulated_heights = 0usize;

            // This part is to work around a performance bug in Polars.
            // Still present..
            if predicate_uris_len > 1 && (subjects.is_some() || objects.is_some()) {
                sms = sms
                    .into_par_iter()
                    .map(|sm| {
                        let HalfBakedSolutionMappings {
                            mut mappings,
                            verb,
                            subject_type,
                            object_type,
                            height_upper_bound: _,
                        } = sm;
<<<<<<< HEAD
                        if let Some(subject_type) = &subject_type {
                            if subject_type.is_iri() {
                                mappings = mappings.with_column(
                                    as_struct(vec![
                                        col(SUBJECT_COL_NAME)
                                            .struct_()
                                            .field_by_name(IRI_PREFIX_FIELD)
                                            .alias(IRI_PREFIX_FIELD),
                                        col(SUBJECT_COL_NAME)
                                            .struct_()
                                            .field_by_name(IRI_SUFFIX_FIELD)
                                            .alias(IRI_SUFFIX_FIELD),
                                    ])
                                    .alias(SUBJECT_COL_NAME),
                                );
                            } else {
                                //blank node
                                mappings = mappings
                                    .with_column(col(SUBJECT_COL_NAME).cast(DataType::String));
                            }
                        }
                        if let Some(object_type) = &object_type {
                            if object_type.is_lang_string() {
                                mappings = mappings.with_column(
                                    as_struct(vec![
                                        col(OBJECT_COL_NAME)
                                            .struct_()
                                            .field_by_name(LANG_STRING_VALUE_FIELD)
                                            .cast(DataType::String)
                                            .alias(LANG_STRING_VALUE_FIELD),
                                        col(OBJECT_COL_NAME)
                                            .struct_()
                                            .field_by_name(LANG_STRING_LANG_FIELD)
                                            .cast(DataType::String)
                                            .alias(LANG_STRING_LANG_FIELD),
                                    ])
                                    .alias(OBJECT_COL_NAME),
                                )
                            } else if object_type.is_iri() {
                                mappings = mappings.with_column(
                                    as_struct(vec![
                                        col(OBJECT_COL_NAME)
                                            .struct_()
                                            .field_by_name(IRI_PREFIX_FIELD)
                                            .alias(IRI_PREFIX_FIELD),
                                        col(OBJECT_COL_NAME)
                                            .struct_()
                                            .field_by_name(IRI_SUFFIX_FIELD)
                                            .alias(IRI_SUFFIX_FIELD),
                                    ])
                                    .alias(OBJECT_COL_NAME),
                                )
                            } else if object_type.polars_data_type() == DataType::String {
                                mappings = mappings
                                    .with_column(col(OBJECT_COL_NAME).cast(DataType::String));
                            }
=======
                        if subject_type.is_some() {
                            mappings =
                                mappings.with_column(col(SUBJECT_COL_NAME).cast(DataType::String));
>>>>>>> ca3175ae
                        }
                        if let Some(object_type) = &object_type {
                            if object_type.is_lang_string() {
                                mappings = mappings.with_column(
                                    as_struct(vec![
                                        col(OBJECT_COL_NAME)
                                            .struct_()
                                            .field_by_name(LANG_STRING_VALUE_FIELD)
                                            .cast(DataType::String)
                                            .alias(LANG_STRING_VALUE_FIELD),
                                        col(OBJECT_COL_NAME)
                                            .struct_()
                                            .field_by_name(LANG_STRING_LANG_FIELD)
                                            .cast(DataType::String)
                                            .alias(LANG_STRING_LANG_FIELD),
                                    ])
                                    .alias(OBJECT_COL_NAME),
                                )
                            } else if object_type.polars_data_type() == DataType::String {
                                mappings = mappings
                                    .with_column(col(OBJECT_COL_NAME).cast(DataType::String));
                            }
                        }

                        let df = mappings.collect().unwrap();
                        let height_upper_bound = df.height();
                        mappings = df.lazy();
                        let mut rdf_node_types = HashMap::new();
                        if let Some(subject_type) = &subject_type {
                            rdf_node_types.insert(
                                SUBJECT_COL_NAME.to_string(),
                                subject_type.as_rdf_node_type(),
                            );
                        }
                        if let Some(object_type) = &object_type {
                            rdf_node_types.insert(
                                OBJECT_COL_NAME.to_string(),
                                object_type.as_rdf_node_type(),
                            );
                        }
                        mappings = lf_columns_to_categorical(
                            mappings,
                            &rdf_node_types,
                            CategoricalOrdering::Physical,
                        );

                        HalfBakedSolutionMappings {
                            mappings,
                            verb,
                            subject_type,
                            object_type,
                            height_upper_bound,
                        }
                    })
                    .collect();
            }

            for HalfBakedSolutionMappings {
                mut mappings,
                verb,
                subject_type,
                object_type,
                height_upper_bound,
            } in sms
            {
<<<<<<< HEAD
                if let Some(subject_type) = subject_type {
                    if subject_need_multi {
                        mappings = unnest_non_multi_col(mappings, SUBJECT_COL_NAME, &subject_type);
                    }
                    subject_types.insert(subject_type);
=======
                if let Some(subject_type) = &subject_type {
                    if subject_need_multi {
                        mappings = unnest_non_multi_col(mappings, SUBJECT_COL_NAME, subject_type);
                    }
                    subject_types.insert(subject_type.clone());
>>>>>>> ca3175ae
                }

                if verb_keep_rename.is_some() {
                    mappings = mappings.with_column(
                        rdf_named_node_to_polars_expr(&verb.unwrap()).alias(VERB_COL_NAME),
                    );
                }

<<<<<<< HEAD
                if let Some(object_type) = object_type {
                    if object_need_multi {
                        mappings = unnest_non_multi_col(mappings, OBJECT_COL_NAME, &object_type);
                    }
                    object_types.insert(object_type);
=======
                if let Some(object_type) = &object_type {
                    if object_need_multi {
                        mappings = unnest_non_multi_col(mappings, OBJECT_COL_NAME, object_type);
                    }
                    object_types.insert(object_type.clone());
>>>>>>> ca3175ae
                }

                accumulated_heights = accumulated_heights.saturating_add(height_upper_bound);
                all_mappings.push(mappings);
            }

            let mut mappings = if all_mappings.len() > 1 {
                concat(
                    all_mappings,
                    UnionArgs {
                        parallel: true,
                        rechunk: false,
                        to_supertypes: false,
                        diagonal: true,
                        from_partitioned_ds: false,
                        maintain_order: false,
                    },
                )
                .unwrap()
            } else {
                all_mappings.pop().unwrap()
            };
            let mut sorted_subject_types: Vec<_> = subject_types.into_iter().collect();
            sorted_subject_types.sort();
            let mut sorted_object_types: Vec<_> = object_types.into_iter().collect();
            sorted_object_types.sort();

            if subject_need_multi {
                let multi_colnames = all_multi_cols(&sorted_subject_types);
                let mut struct_exprs = vec![];
                for inner_col in &multi_colnames {
                    let prefixed_col = create_prefixed_multi_colname(SUBJECT_COL_NAME, inner_col);
                    struct_exprs.push(col(prefixed_col).alias(inner_col));
                }
                mappings = mappings.with_column(as_struct(struct_exprs).alias(SUBJECT_COL_NAME));
            }
            if object_need_multi {
                let multi_colnames = all_multi_cols(&sorted_object_types);
                let mut struct_exprs = vec![];
                for inner_col in &multi_colnames {
                    let prefixed_col = create_prefixed_multi_colname(OBJECT_COL_NAME, inner_col);
                    struct_exprs.push(col(prefixed_col).alias(inner_col));
                }
                mappings = mappings.with_column(as_struct(struct_exprs).alias(OBJECT_COL_NAME));
            }
            let mut keep = vec![];
            let mut rename_src = vec![];
            let mut rename_trg = vec![];
            if let Some(s) = subject_keep_rename {
                keep.push(SUBJECT_COL_NAME);
                if s != SUBJECT_COL_NAME {
                    rename_src.push(SUBJECT_COL_NAME);
                    rename_trg.push(s);
                }
            }
            if let Some(v) = verb_keep_rename {
                keep.push(VERB_COL_NAME);
                if v != VERB_COL_NAME {
                    rename_src.push(VERB_COL_NAME);
                    rename_trg.push(v);
                }
            }
            if let Some(o) = object_keep_rename {
                keep.push(OBJECT_COL_NAME);
                if o != OBJECT_COL_NAME {
                    rename_src.push(OBJECT_COL_NAME);
                    rename_trg.push(o);
                }
            }
            let keep_exprs: Vec<_> = keep.iter().map(|x| col(*x)).collect();
            mappings = mappings.select(keep_exprs);
            if !rename_src.is_empty() {
                mappings = mappings.rename(&rename_src, &rename_trg, true);
            }

            let mut types = HashMap::new();
            if let Some(subject_col_name) = subject_keep_rename {
                let subject_type = if subject_need_multi {
                    RDFNodeType::MultiType(sorted_subject_types)
                } else {
                    sorted_subject_types.pop().unwrap().as_rdf_node_type()
                };
                types.insert(subject_col_name.clone(), subject_type);
            }
            if let Some(verb_col_name) = verb_keep_rename {
                types.insert(verb_col_name.clone(), RDFNodeType::IRI);
            }
            if let Some(object_col_name) = object_keep_rename {
                let object_type = if object_need_multi {
                    RDFNodeType::MultiType(sorted_object_types)
                } else {
                    sorted_object_types.pop().unwrap().as_rdf_node_type()
                };
                types.insert(object_col_name.clone(), object_type);
            };
            let sm = SolutionMappings::new(mappings, types, accumulated_heights);
            Ok(sm)
        } else {
            Ok(create_empty_lf_datatypes(
                subject_keep_rename,
                verb_keep_rename,
                object_keep_rename,
            ))
        }
    }

    pub(crate) fn all_compatible_types(
        &self,
        predicate_uri: &NamedNode,
        transient: bool,
        subject_datatype_ctr: &Option<PossibleTypes>,
        object_datatype_ctr: &Option<PossibleTypes>,
    ) -> Option<HashSet<(BaseRDFNodeType, BaseRDFNodeType)>> {
        if subject_datatype_ctr.is_none() && object_datatype_ctr.is_none() {
            return None;
        }
        let mut predicates = HashSet::new();
        let use_map = if transient {
            &self.transient_triples_map
        } else {
            &self.triples_map
        };

        if let Some(map) = use_map.get(predicate_uri) {
            for (subject_type, object_type) in map.keys() {
                if let Some(subject_datatype_ctr) = subject_datatype_ctr {
                    if !subject_datatype_ctr.compatible_with(subject_type) {
                        continue;
                    }
                }
                if let Some(object_datatype_ctr) = object_datatype_ctr {
                    if !object_datatype_ctr.compatible_with(object_type) {
                        continue;
                    }
                }
                predicates.insert((subject_type.clone(), object_type.clone()));
            }
        }
        Some(predicates)
    }

    fn all_predicates(&self) -> Vec<NamedNode> {
        let mut predicates = vec![];
        for nn in self.triples_map.keys() {
            predicates.push(nn.clone());
        }
        for nn in self.transient_triples_map.keys() {
            predicates.push(nn.clone());
        }
        predicates
    }
}

#[allow(clippy::type_complexity)]
pub fn unnest_non_multi_col(mut mappings: LazyFrame, c: &str, dt: &BaseRDFNodeType) -> LazyFrame {
    let mut exprs = vec![];
    let mut drop_cols = vec![];

    if dt.is_multifield() {
        let inner_cols = all_multi_cols(&vec![dt.clone()]);
        for inner in &inner_cols {
            let prefixed_inner = create_prefixed_multi_colname(c, inner);
            exprs.push(col(c).struct_().field_by_name(inner).alias(&prefixed_inner));
        }
    } else {
        let inner = base_col_name(dt);
        let prefixed_inner = create_prefixed_multi_colname(c, &inner);
        exprs.push(col(c).alias(&prefixed_inner));
    }
    drop_cols.push(col(c));

    mappings = mappings.with_columns(exprs);
    mappings = mappings.drop(drop_cols);
    mappings
}

fn create_prefixed_multi_colname(c: &str, inner: &str) -> String {
    format!("{c}{inner}")
}

fn partial_check_need_multi(
    sms: &Vec<HalfBakedSolutionMappings>,
    subject: bool,
    keep: bool,
) -> bool {
    if keep {
        let mut first_datatype = None;
        for sm in sms {
            let use_dt = if subject {
                &sm.subject_type
            } else {
                &sm.object_type
            };
            if let Some(first) = &first_datatype {
                if first != &use_dt {
                    return true;
                }
            } else {
                first_datatype = Some(use_dt);
            }
        }
    }
    false
}

fn single_tt_to_lf(
    tt: &Triples,
    subjects: &Option<Vec<&Subject>>,
    objects: &Option<Vec<&Term>>,
) -> Result<Option<(LazyFrame, usize)>, SparqlError> {
    let lfs_and_heights = tt
        .get_lazy_frames(subjects, objects)
        .map_err(SparqlError::TripleTableReadError)?;
    if lfs_and_heights.is_empty() {
        return Ok(None);
    }
    let mut lfs = vec![];
    let mut new_height = 0usize;
    for (lf, height) in lfs_and_heights {
        lfs.push(lf);
        new_height = new_height.saturating_add(height);
    }
    let mut lf = if lfs.len() > 1 {
        concat(
            lfs,
            UnionArgs {
                parallel: true,
                rechunk: true, //Todo: check if important for performance
                to_supertypes: false,
                diagonal: false,
                from_partitioned_ds: false,
                maintain_order: false,
            },
        )
        .unwrap()
    } else {
        lfs.pop().unwrap()
    };

    if let Some(subject_terms) = &subjects {
        // Handles case where singular subject from triple pattern.
        if subject_terms.len() == 1 {
            lf = lf.filter(
                col(SUBJECT_COL_NAME).eq(rdf_term_to_polars_expr(&Term::from(
                    subject_terms.first().unwrap().as_ref(),
                ))),
            );
        }
    }
    if let Some(object_terms) = &objects {
        // Handles case where singular object from triple pattern.
        if object_terms.len() == 1 {
            lf = lf.filter(
                col(OBJECT_COL_NAME).eq(rdf_term_to_polars_expr(object_terms.first().unwrap())),
            );
        }
    }
    Ok(Some((lf, new_height)))
}

struct HalfBakedSolutionMappings {
    pub mappings: LazyFrame,
    pub verb: Option<NamedNode>,
    pub subject_type: Option<BaseRDFNodeType>,
    pub object_type: Option<BaseRDFNodeType>,
    pub height_upper_bound: usize,
}

fn multiple_tt_to_lf(
    triples: &HashMap<(BaseRDFNodeType, BaseRDFNodeType), Triples>,
    types: Option<HashSet<(BaseRDFNodeType, BaseRDFNodeType)>>,
    subjects: &Option<Vec<Subject>>,
    objects: &Option<Vec<Term>>,
    keep_subject: bool,
    keep_object: bool,
) -> Result<Option<Vec<HalfBakedSolutionMappings>>, SparqlError> {
    let mut filtered = vec![];
    for ((subj_type, obj_type), tt) in triples.iter() {
        if let Some(types) = &types {
            if !types.contains(&(subj_type.clone(), obj_type.clone())) {
                continue;
            }
        }
        let filtered_subjects = if let Some(subjects) = subjects {
            let filtered = filter_subjects(subj_type, subjects);
            if filtered.is_empty() {
                continue;
            }
            Some(filtered)
        } else {
            None
        };

        let filtered_objects = if let Some(objects) = objects {
            let filtered = filter_objects(obj_type, objects);
            if filtered.is_empty() {
                continue;
            }
            Some(filtered)
        } else {
            None
        };
<<<<<<< HEAD
=======

>>>>>>> ca3175ae
        if let Some((lf, height)) = single_tt_to_lf(tt, &filtered_subjects, &filtered_objects)? {
            if height > 0 {
                let mut select = vec![];
                if keep_subject {
                    select.push(col(SUBJECT_COL_NAME));
                }
                if keep_object {
                    select.push(col(OBJECT_COL_NAME));
                }
<<<<<<< HEAD
=======

>>>>>>> ca3175ae
                let half_baked = HalfBakedSolutionMappings {
                    mappings: lf.select(select),
                    verb: None,
                    subject_type: if keep_subject {
                        Some(subj_type.clone())
                    } else {
                        None
                    },
                    object_type: if keep_object {
                        Some(obj_type.clone())
                    } else {
                        None
                    },
                    height_upper_bound: height,
                };
                filtered.push(half_baked);
            }
        }
    }
    if filtered.is_empty() {
        Ok(None)
    } else {
        Ok(Some(filtered))
    }
}

fn filter_objects<'a>(object_type: &BaseRDFNodeType, objects: &'a Vec<Term>) -> Vec<&'a Term> {
    let mut filtered = vec![];
    for o in objects {
        let ok = match object_type {
            BaseRDFNodeType::IRI => {
                matches!(o, Term::NamedNode(_))
            }
            BaseRDFNodeType::BlankNode => {
                matches!(o, Term::BlankNode(_))
            }
            BaseRDFNodeType::Literal(l) => {
                if let Term::Literal(tl) = o {
                    tl.datatype() == l.as_ref()
                } else {
                    false
                }
            }
            BaseRDFNodeType::None => {
                panic!("Triplestore in invalid state")
            }
        };
        if ok {
            filtered.push(o);
        }
    }
    filtered
}

fn filter_subjects<'a>(
    subject_type: &BaseRDFNodeType,
    subjects: &'a Vec<Subject>,
) -> Vec<&'a Subject> {
    let mut filtered = vec![];
    for s in subjects {
        #[allow(unreachable_patterns)]
        let ok = match s {
            Subject::NamedNode(_) => subject_type == &BaseRDFNodeType::IRI,
            Subject::BlankNode(_) => subject_type == &BaseRDFNodeType::BlankNode,
            _ => unimplemented!("Only blank node and iri subjects"),
        };
        if ok {
            filtered.push(s);
        }
    }
    filtered
}

pub fn create_empty_lf_datatypes(
    subject_keep_rename: &Option<String>,
    verb_keep_rename: &Option<String>,
    object_keep_rename: &Option<String>,
) -> SolutionMappings {
    let mut columns_vec = vec![];
    let mut out_datatypes = HashMap::new();

    if let Some(subject_rename) = subject_keep_rename {
        out_datatypes.insert(subject_rename.to_string(), RDFNodeType::None);
        columns_vec.push(Column::new_empty(
            subject_rename.into(),
            &BaseRDFNodeType::None.polars_data_type(),
        ))
    }
    if let Some(verb_rename) = verb_keep_rename {
        out_datatypes.insert(verb_rename.to_string(), RDFNodeType::None);
        columns_vec.push(Column::new_empty(
            verb_rename.into(),
            &BaseRDFNodeType::None.polars_data_type(),
        ))
    }
    if let Some(object_rename) = object_keep_rename {
        let dt = BaseRDFNodeType::None;
        let polars_dt = dt.polars_data_type();
        let use_datatype = dt.as_rdf_node_type();

        out_datatypes.insert(object_rename.to_string(), use_datatype);
        columns_vec.push(Column::new_empty(object_rename.into(), &polars_dt))
    }
    SolutionMappings::new(
        DataFrame::new(columns_vec).unwrap().lazy(),
        out_datatypes,
        0,
    )
}<|MERGE_RESOLUTION|>--- conflicted
+++ resolved
@@ -199,7 +199,6 @@
                             object_type,
                             height_upper_bound: _,
                         } = sm;
-<<<<<<< HEAD
                         if let Some(subject_type) = &subject_type {
                             if subject_type.is_iri() {
                                 mappings = mappings.with_column(
@@ -256,33 +255,6 @@
                                 mappings = mappings
                                     .with_column(col(OBJECT_COL_NAME).cast(DataType::String));
                             }
-=======
-                        if subject_type.is_some() {
-                            mappings =
-                                mappings.with_column(col(SUBJECT_COL_NAME).cast(DataType::String));
->>>>>>> ca3175ae
-                        }
-                        if let Some(object_type) = &object_type {
-                            if object_type.is_lang_string() {
-                                mappings = mappings.with_column(
-                                    as_struct(vec![
-                                        col(OBJECT_COL_NAME)
-                                            .struct_()
-                                            .field_by_name(LANG_STRING_VALUE_FIELD)
-                                            .cast(DataType::String)
-                                            .alias(LANG_STRING_VALUE_FIELD),
-                                        col(OBJECT_COL_NAME)
-                                            .struct_()
-                                            .field_by_name(LANG_STRING_LANG_FIELD)
-                                            .cast(DataType::String)
-                                            .alias(LANG_STRING_LANG_FIELD),
-                                    ])
-                                    .alias(OBJECT_COL_NAME),
-                                )
-                            } else if object_type.polars_data_type() == DataType::String {
-                                mappings = mappings
-                                    .with_column(col(OBJECT_COL_NAME).cast(DataType::String));
-                            }
                         }
 
                         let df = mappings.collect().unwrap();
@@ -326,19 +298,11 @@
                 height_upper_bound,
             } in sms
             {
-<<<<<<< HEAD
                 if let Some(subject_type) = subject_type {
                     if subject_need_multi {
                         mappings = unnest_non_multi_col(mappings, SUBJECT_COL_NAME, &subject_type);
                     }
                     subject_types.insert(subject_type);
-=======
-                if let Some(subject_type) = &subject_type {
-                    if subject_need_multi {
-                        mappings = unnest_non_multi_col(mappings, SUBJECT_COL_NAME, subject_type);
-                    }
-                    subject_types.insert(subject_type.clone());
->>>>>>> ca3175ae
                 }
 
                 if verb_keep_rename.is_some() {
@@ -347,19 +311,11 @@
                     );
                 }
 
-<<<<<<< HEAD
                 if let Some(object_type) = object_type {
                     if object_need_multi {
                         mappings = unnest_non_multi_col(mappings, OBJECT_COL_NAME, &object_type);
                     }
                     object_types.insert(object_type);
-=======
-                if let Some(object_type) = &object_type {
-                    if object_need_multi {
-                        mappings = unnest_non_multi_col(mappings, OBJECT_COL_NAME, object_type);
-                    }
-                    object_types.insert(object_type.clone());
->>>>>>> ca3175ae
                 }
 
                 accumulated_heights = accumulated_heights.saturating_add(height_upper_bound);
@@ -662,10 +618,6 @@
         } else {
             None
         };
-<<<<<<< HEAD
-=======
-
->>>>>>> ca3175ae
         if let Some((lf, height)) = single_tt_to_lf(tt, &filtered_subjects, &filtered_objects)? {
             if height > 0 {
                 let mut select = vec![];
@@ -675,10 +627,6 @@
                 if keep_object {
                     select.push(col(OBJECT_COL_NAME));
                 }
-<<<<<<< HEAD
-=======
-
->>>>>>> ca3175ae
                 let half_baked = HalfBakedSolutionMappings {
                     mappings: lf.select(select),
                     verb: None,
