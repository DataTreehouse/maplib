use crate::errors::TriplestoreError;
use oxrdf::{NamedNode, Subject, Term};
use polars::prelude::{
<<<<<<< HEAD
    col, concat, lit, ChunkAnyValue, Expr, IdxSize, IntoLazy, IpcWriter, LazyFrame, PlSmallStr,
    ScanArgsIpc, StructChunked, UnionArgs,
=======
    col, lit, Expr, IdxSize, IntoLazy, IpcWriter, LazyFrame, PlSmallStr, ScanArgsIpc,
>>>>>>> eae851cd
};
use polars_core::datatypes::{AnyValue, CategoricalChunked, LogicalType};
use polars_core::frame::DataFrame;
use polars_core::prelude::{
    CategoricalOrdering, CompatLevel, DataType, Series, SortMultipleOptions,
};
use rayon::iter::{IntoParallelIterator, ParallelIterator};
use std::cmp;

use crate::IndexingOptions;
use log::debug;
use oxrdf::vocab::xsd;
use polars::io::SerWriter;
use polars_core::utils::{concat_df, Container};
use representation::multitype::{lf_column_from_categorical, lf_column_to_categorical};
use representation::{BaseRDFNodeType, IRI_PREFIX_FIELD, IRI_SUFFIX_FIELD, OBJECT_COL_NAME, SUBJECT_COL_NAME};
use std::collections::{BTreeMap, HashMap};
use std::fs::{remove_file, File};
use std::path::{Path, PathBuf};
use std::time::Instant;
use uuid::Uuid;

const OFFSET_STEP: usize = 100;
const MIN_SIZE_CACHING: usize = 100_000_000; //100MB

const EXISTING_COL: &str = "existing";

#[derive(Clone)]
#[allow(dead_code)]
pub(crate) struct Triples {
    height: usize,
    call_uuid: String, //TODO: For uniqueness of blank nodes, an optimization
    object_indexing_enabled: bool,
    subject_sort: Option<StoredTriples>,
    subject_sparse_index: Option<BTreeMap<String, usize>>,
    object_sort: Option<StoredTriples>,
    object_sparse_index: Option<BTreeMap<String, usize>>,
    subject_type: BaseRDFNodeType,
    object_type: BaseRDFNodeType,
    unindexed: Vec<DataFrame>,
}

impl Triples {
    pub(crate) fn new(
        df: DataFrame,
        call_uuid: &str,
        storage_folder: &Option<PathBuf>,
        subject_type: BaseRDFNodeType,
        object_type: BaseRDFNodeType,
        verb_iri: &NamedNode,
        indexing: &IndexingOptions,
        delay_index: bool,
    ) -> Result<Self, TriplestoreError> {
        let object_indexing_enabled = can_and_should_index_object(&object_type, verb_iri, indexing);
        if delay_index {
            let triples = Triples {
                height: df.height(),
                call_uuid: call_uuid.to_owned(),
                object_indexing_enabled,
                subject_sort: None,
                subject_sparse_index: None,
                object_sort: None,
                object_sparse_index: None,
                subject_type,
                object_type,
                unindexed: vec![df],
            };
            Ok(triples)
        } else {
            let IndexedTriples {
                subject_sort,
                subject_sparse_index,
                object_sort,
                object_sparse_index,
                height,
            } = create_indices(
                df.lazy(),
                storage_folder,
                object_indexing_enabled,
                &subject_type,
                &object_type,
            )?;
            let triples = Triples {
                height,
                call_uuid: call_uuid.to_owned(),
                object_indexing_enabled,
                subject_sort: Some(subject_sort),
                subject_sparse_index: Some(subject_sparse_index),
                object_sort,
                object_sparse_index,
                subject_type,
                object_type,
                unindexed: vec![],
            };

            Ok(triples)
        }
    }

    pub fn index_unindexed(
        &mut self,
        storage_folder: &Option<PathBuf>,
        df: Option<DataFrame>,
    ) -> Result<Option<DataFrame>, TriplestoreError> {
        if let Some(df) = df {
            self.unindexed.push(df);
        }
        if self.unindexed.is_empty() {
            return Ok(None);
        }
        let df = if self.unindexed.len() == 1 {
            self.unindexed.pop().unwrap()
        } else {
            concat_df(self.unindexed.as_slice()).unwrap()
        };
        self.unindexed.clear();
        if self.subject_sort.is_none() {
            let IndexedTriples {
                subject_sort,
                subject_sparse_index,
                object_sort,
                object_sparse_index,
                height,
            } = create_indices(
                df.lazy(),
                storage_folder,
                self.object_indexing_enabled,
                &self.subject_type,
                &self.object_type,
            )?;
            let mut lfs = subject_sort.get_lazy_frames(None)?;
            assert_eq!(lfs.len(), 1);
            let (lf, _) = lfs.pop().unwrap();
            let df = lf.collect().unwrap();

            self.subject_sort = Some(subject_sort);
            self.subject_sparse_index = Some(subject_sparse_index);
            self.object_sort = object_sort;
            self.object_sparse_index = object_sparse_index;
            self.height = height;
            Ok(Some(df))
        } else {
            self.add_triples(df, storage_folder, false)
        }
    }

    pub(crate) fn add_index(
        &mut self,
        object_type: &BaseRDFNodeType,
        storage_folder: &Option<PathBuf>,
        verb_iri: &NamedNode,
        indexing: &IndexingOptions,
    ) -> Result<(), TriplestoreError> {
        let object_indexing_enabled = can_and_should_index_object(object_type, verb_iri, indexing);
        self.object_indexing_enabled = object_indexing_enabled;
        self.maybe_do_object_indexing(storage_folder)?;
        Ok(())
    }

    pub(crate) fn get_lazy_frames(
        &self,
        subjects: &Option<Vec<&Subject>>,
        objects: &Option<Vec<&Term>>,
    ) -> Result<Vec<(LazyFrame, usize)>, TriplestoreError> {
        assert!(self.unindexed.is_empty());
        if let Some(subjects) = subjects {
            let strings: Vec<_> = subjects
                .iter()
                .map(|x| match *x {
                    Subject::NamedNode(nn) => nn.as_str(),
                    Subject::BlankNode(bl) => bl.as_str(),
                })
                .collect();
            let offsets = get_lookup_offsets(
                strings,
                self.subject_sparse_index.as_ref().unwrap(),
                self.height,
            );
            return self
                .subject_sort
                .as_ref()
                .unwrap()
                .get_lazy_frames(Some(offsets));
        } else if let Some(objects) = objects {
            if let Some(sorted) = &self.object_sort {
                let allow_pushdown = if let BaseRDFNodeType::Literal(t) = &self.object_type {
                    t.as_ref() == xsd::STRING
                } else {
                    true
                };

                let offsets = if allow_pushdown {
                    #[allow(unreachable_patterns)]
                    let strings: Vec<_> = objects
                        .iter()
                        .map(|x| match *x {
                            Term::NamedNode(nn) => nn.as_str(),
                            Term::BlankNode(bl) => bl.as_str(),
                            Term::Literal(l) => l.value(),
                            _ => panic!("Invalid state"),
                        })
                        .collect();
                    let offsets = get_lookup_offsets(
                        strings,
                        self.object_sparse_index.as_ref().unwrap(),
                        self.height,
                    );
                    Some(offsets)
                } else {
                    None
                };
                return sorted.get_lazy_frames(offsets);
            }
        }
        self.subject_sort.as_ref().unwrap().get_lazy_frames(None)
    }

    pub(crate) fn add_triples(
        &mut self,
        df: DataFrame,
        storage_folder: &Option<PathBuf>,
        delay_index: bool,
    ) -> Result<Option<DataFrame>, TriplestoreError> {
        if delay_index {
            self.unindexed.push(df);
            Ok(None)
        } else if !self.unindexed.is_empty() {
            let df = self.index_unindexed(storage_folder, Some(df))?;
            Ok(df)
        } else {
            let (stored, height, sparse, new_triples) = update_column_sorted_index(
                df.clone(),
                storage_folder,
                self.subject_sort.as_ref().unwrap(),
                true,
                &self.subject_type,
                &self.object_type,
            )?;
            self.subject_sort.as_mut().unwrap().wipe()?;
            self.subject_sparse_index = Some(sparse);
            self.subject_sort = Some(stored);
            self.height = height;
            if self.object_indexing_enabled {
                if let Some(mut sorted) = self.object_sort.take() {
                    let (stored, height, sparse, _) = update_column_sorted_index(
                        df,
                        storage_folder,
                        &sorted,
                        false,
                        &self.subject_type,
                        &self.object_type,
                    )?;
                    sorted.wipe()?;
                    self.object_sparse_index = Some(sparse);
                    self.object_sort = Some(stored);
                    self.height = height;
                } else {
                    panic!("Triplestore in invalid state");
                }
            }
            Ok(new_triples)
        }
    }

    fn maybe_do_object_indexing(
        &mut self,
        storage_folder: &Option<PathBuf>,
    ) -> Result<(), TriplestoreError> {
        if self.object_indexing_enabled && self.object_sort.is_none() {
            let mut lfs = self.get_lazy_frames(&None, &None)?;
            assert_eq!(lfs.len(), 1);
            let (lf, _) = lfs.pop().unwrap();
            let (object_sort, obj_map) =
                create_object_index(lf, &self.subject_type, &self.object_type, storage_folder)?;
            self.object_sort = Some(object_sort);
            self.object_sparse_index = Some(obj_map);
        }
        Ok(())
    }
}

struct IndexedTriples {
    subject_sort: StoredTriples,
    subject_sparse_index: BTreeMap<String, usize>,
    object_sort: Option<StoredTriples>,
    object_sparse_index: Option<BTreeMap<String, usize>>,
    height: usize,
}

fn create_indices(
    lf: LazyFrame,
    storage_folder: &Option<PathBuf>,
    should_index_by_objects: bool,
    subj_type: &BaseRDFNodeType,
    obj_type: &BaseRDFNodeType,
) -> Result<IndexedTriples, TriplestoreError> {
    let now = Instant::now();
    let (df, subject_sparse_index) = create_unique_df_and_sparse_map(lf, true, true, false);
    debug!(
        "Creating subject sparse map took {} seconds",
        now.elapsed().as_secs_f32()
    );
    let store_now = Instant::now();
    let height = df.height();
    let subject_sort = StoredTriples::new(df.clone(), subj_type, obj_type, storage_folder)?;
    debug!("Storing triples took {}", store_now.elapsed().as_secs_f32());
    let mut object_sort = None;
    let mut object_sparse_index = None;

    if should_index_by_objects {
        let object_now = Instant::now();
        let (new_object_sort, new_object_sparse_index) =
            create_object_index(df.lazy(), subj_type, obj_type, storage_folder)?;
        object_sort = Some(new_object_sort);
        object_sparse_index = Some(new_object_sparse_index);
        debug!(
            "Indexing by objects took {}",
            object_now.elapsed().as_secs_f32()
        );
    }
    Ok(IndexedTriples {
        subject_sort,
        subject_sparse_index,
        object_sort,
        object_sparse_index,
        height,
    })
}

fn create_object_index(
    df: LazyFrame,
    subj_type: &BaseRDFNodeType,
    obj_type: &BaseRDFNodeType,
    storage_folder: &Option<PathBuf>,
) -> Result<(StoredTriples, BTreeMap<String, usize>), TriplestoreError> {
    let lf = sort_indexed_lf(df.lazy(), false, false, false);
    // No need to deduplicate as subject index creation has deduplicated
    let (df, obj_sparse_map) = create_unique_df_and_sparse_map(lf, false, false, false);
    let object_sort = StoredTriples::new(df, subj_type, obj_type, storage_folder)?;
    let object_sparse_index = obj_sparse_map;
    Ok((object_sort, object_sparse_index))
}

fn can_and_should_index_object(
    object_type: &BaseRDFNodeType,
    verb_iri: &NamedNode,
    indexing: &IndexingOptions,
) -> bool {
    let can_index_object = if object_type.is_iri() || object_type.is_blank_node() {
        true
    } else if let BaseRDFNodeType::Literal(l) = object_type {
        l.as_ref() == xsd::STRING
    } else {
        false
    };

    if can_index_object {
        if indexing.object_sort_all {
            true
        } else if let Some(object_sort_some) = &indexing.object_sort_some {
            object_sort_some.contains(verb_iri)
        } else {
            false
        }
    } else {
        false
    }
}

#[derive(Clone)]
enum StoredTriples {
    TriplesOnDisk(TriplesOnDisk),
    TriplesInMemory(Box<TriplesInMemory>),
}

impl StoredTriples {
    fn new(
        df: DataFrame,
        subj_type: &BaseRDFNodeType,
        obj_type: &BaseRDFNodeType,
        storage_folder: &Option<PathBuf>,
    ) -> Result<Self, TriplestoreError> {
        if let Some(storage_folder) = &storage_folder {
            if MIN_SIZE_CACHING < df.estimated_size() {
                return Ok(StoredTriples::TriplesOnDisk(TriplesOnDisk::new(
                    df,
                    subj_type,
                    obj_type,
                    storage_folder,
                )?));
            }
        }
        Ok(StoredTriples::TriplesInMemory(Box::new(
            TriplesInMemory::new(df),
        )))
    }

    pub(crate) fn get_lazy_frames(
        &self,
        offsets: Option<Vec<(usize, usize)>>,
    ) -> Result<Vec<(LazyFrame, usize)>, TriplestoreError> {
        let (lf, height) = match self {
            StoredTriples::TriplesOnDisk(t) => t.get_lazy_frame()?,
            StoredTriples::TriplesInMemory(t) => t.get_lazy_frame()?,
        };
        if let Some(offsets) = offsets {
            let output: Result<Vec<_>, _> = offsets
                .into_par_iter()
                .map(|(offset, len)| {
                    let lf = lf.clone().slice(offset as i64, len as IdxSize);
                    Ok((lf, len))
                })
                .collect();
            Ok(output?)
        } else {
            Ok(vec![(lf, height)])
        }
    }

    pub(crate) fn wipe(&mut self) -> Result<(), TriplestoreError> {
        if let Self::TriplesOnDisk(t) = self {
            t.wipe()?
        };
        Ok(())
    }
}

#[derive(Clone)]
struct TriplesOnDisk {
    height: usize,
    df_path: String,
    subj_type: BaseRDFNodeType,
    obj_type: BaseRDFNodeType,
}

impl TriplesOnDisk {
    fn new(
        mut df: DataFrame,
        subj_type: &BaseRDFNodeType,
        obj_type: &BaseRDFNodeType,
        storage_folder: &PathBuf,
    ) -> Result<Self, TriplestoreError> {
        let height = df.height();
        let file_name = format!("tmp_{}.ipc", Uuid::new_v4());
        let mut file_path_buf = storage_folder.clone();
        file_path_buf.push(file_name);
        let file_path = file_path_buf.as_path();

        write_ipc(&mut df, file_path, subj_type, obj_type)?;
        Ok(Self {
            height,
            df_path: file_path.to_str().unwrap().to_string(),
            subj_type: subj_type.clone(),
            obj_type: obj_type.clone(),
        })
    }

    pub(crate) fn get_lazy_frame(&self) -> Result<(LazyFrame, usize), TriplestoreError> {
        let p = Path::new(&self.df_path);
        Ok((scan_ipc(p, &self.subj_type, &self.obj_type)?, self.height))
    }

    pub(crate) fn wipe(&mut self) -> Result<(), TriplestoreError> {
        let p = Path::new(&self.df_path);
        remove_file(p).map_err(TriplestoreError::RemoveFileError)?;
        Ok(())
    }
}

fn write_ipc(
    df: &mut DataFrame,
    file_path: &Path,
    subj_type: &BaseRDFNodeType,
    obj_type: &BaseRDFNodeType,
) -> Result<(), TriplestoreError> {
    let map = HashMap::from([
        (SUBJECT_COL_NAME.to_string(), subj_type.as_rdf_node_type()),
        (OBJECT_COL_NAME.to_string(), obj_type.as_rdf_node_type()),
    ]);
    *df = lf_column_from_categorical(
        lf_column_from_categorical(df.clone().lazy(), SUBJECT_COL_NAME, &map),
        OBJECT_COL_NAME,
        &map,
    )
    .collect()
    .unwrap();

    let file = File::create(file_path).map_err(|x| TriplestoreError::IPCIOError(x.to_string()))?;
    let mut w = IpcWriter::new(file)
        .with_parallel(true)
        .with_compression(None)
        .with_compat_level(CompatLevel::newest());
    w.finish(df)
        .map_err(|x| TriplestoreError::IPCIOError(x.to_string()))?;
    Ok(())
}

fn scan_ipc(
    file_path: &Path,
    subj_type: &BaseRDFNodeType,
    obj_type: &BaseRDFNodeType,
) -> Result<LazyFrame, TriplestoreError> {
    let mut lf = LazyFrame::scan_ipc(
        file_path,
        ScanArgsIpc {
            n_rows: None,
            cache: false,
            rechunk: false,
            row_index: None,
            cloud_options: None,
            hive_options: Default::default(),
            include_file_paths: None,
        },
    )
    .map_err(|x| TriplestoreError::IPCIOError(x.to_string()))?;
    lf = lf_column_to_categorical(
        lf,
        SUBJECT_COL_NAME,
        &subj_type.as_rdf_node_type(),
        CategoricalOrdering::Physical,
    );
    lf = lf_column_to_categorical(
        lf,
        OBJECT_COL_NAME,
        &obj_type.as_rdf_node_type(),
        CategoricalOrdering::Physical,
    );
    Ok(lf)
}

#[derive(Clone)]
struct TriplesInMemory {
    df: Option<DataFrame>,
}

impl TriplesInMemory {
    pub(crate) fn new(df: DataFrame) -> Self {
        Self { df: Some(df) }
    }

    pub(crate) fn get_lazy_frame(&self) -> Result<(LazyFrame, usize), TriplestoreError> {
        let height = self.df.as_ref().unwrap().height();
        Ok((self.df.as_ref().unwrap().clone().lazy(), height))
    }
}

fn get_lookup_interval(
    trg: &str,
    sparse_map: &BTreeMap<String, usize>,
    height: usize,
) -> (usize, usize) {
    let mut from = 0;
    //Todo: remove this clone..
    let mut range_backwards = sparse_map.range(..trg.to_string());
    while let Some((s, prev)) = range_backwards.next_back() {
        if s != trg {
            from = cmp::min(*prev, height);
            break;
        }
    }
    //Todo: remove this clone..
    let range_forwards = sparse_map.range(trg.to_string()..);
    let mut to = height - 1;
    for (s, next) in range_forwards {
        if s != trg {
            to = *next;
            break;
        }
    }
    // We correct here since ranges are exclusive in Polars slice
    let exclusive_to = to + 1;
    (from, exclusive_to)
}

fn get_lookup_offsets(
    mut trgs: Vec<&str>,
    sparse_map: &BTreeMap<String, usize>,
    height: usize,
) -> Vec<(usize, usize)> {
    trgs.sort();
    let offsets = trgs
        .iter()
        .map(|trg| get_lookup_interval(trg, sparse_map, height));
    let mut out_offsets = vec![];
    let mut last_offset: Option<(usize, usize)> = None;
    for (from, to) in offsets {
        if let Some((last_from, last_to)) = last_offset {
            if from <= last_to {
                last_offset = Some((last_from, to));
            } else {
                out_offsets.push((last_from, last_to));
                last_offset = Some((from, to));
            }
        } else {
            last_offset = Some((from, to));
        }
    }
    if let Some(last_offset) = last_offset {
        out_offsets.push(last_offset);
    }
    out_offsets
        .into_iter()
        .map(|(from, to)| (from, to - from))
        .collect()
}

fn update_cat_at_offset(
    cat_chunked: &CategoricalChunked,
    offset: usize,
    sparse_map: &mut BTreeMap<String, usize>,
) {
    let any = cat_chunked.get_any_value(offset).unwrap();
    let s = match any {
        AnyValue::Null => None,
        AnyValue::Categorical(c, rev, _) => Some(rev.get(c).to_string()),
        AnyValue::CategoricalOwned(c, rev, _) => Some(rev.get(c).to_string()),
        _ => panic!(),
    };
    if let Some(s) = s {
        let e = sparse_map.entry(s);
        e.or_insert(offset);
    }
}

fn update_iri_at_offset(
    prefix: &CategoricalChunked,
    suffix: &CategoricalChunked,
    offset: usize,
    sparse_map: &mut BTreeMap<String, usize>,
) {
    let any_prefix = prefix.get_any_value(offset).unwrap();
    let any_suffix = suffix.get_any_value(offset).unwrap();

    let p = match any_prefix {
        AnyValue::Null => None,
        AnyValue::Categorical(c, rev, _) => Some(rev.get(c).to_string()),
        AnyValue::CategoricalOwned(c, rev, _) => Some(rev.get(c).to_string()),
        _ => panic!(),
    };
    let s = match any_suffix {
        AnyValue::Null => None,
        AnyValue::Categorical(c, rev, _) => Some(rev.get(c).to_string()),
        AnyValue::CategoricalOwned(c, rev, _) => Some(rev.get(c).to_string()),
        _ => panic!(),
    };
    if let (Some(p), Some(s)) = (p,s) {
        let iri = format!("{}{}", p,s);
        let e = sparse_map.entry(iri);
        e.or_insert(offset);
    }
}

fn cast_col_to_cat(mut lf: LazyFrame, c: &str, lexsort: bool) -> LazyFrame {
    // lf = lf.with_column(col(c).cast(DataType::Categorical(
    //     None,
    //     if lexsort {
    //         CategoricalOrdering::Lexical
    //     } else {
    //         CategoricalOrdering::Physical
    //     },
    // )));
    lf
}

fn get_col(subject: bool) -> &'static str {
    if subject {
        SUBJECT_COL_NAME
    } else {
        OBJECT_COL_NAME
    }
}

fn sort_indexed_lf(
    lf: LazyFrame,
    is_subject: bool,
    also_other: bool,
    sort_on_existing: bool,
    subject_type: &BaseRDFNodeType,
    object_type: &BaseRDFNodeType,
) -> LazyFrame {
    let c = get_col(is_subject);
    let mut lf = cast_col_to_cat(lf, c, true);

    let mut by = vec![PlSmallStr::from_str(c)];
    let mut descending = vec![false];
    if also_other {
        let other_c = get_col(!is_subject);
        by.push(PlSmallStr::from_str(other_c));
        descending.push(false);
    }
    if sort_on_existing {
        by.push(PlSmallStr::from_str(EXISTING_COL));
        descending.push(true);
    }

    lf = lf.sort(
        by,
        SortMultipleOptions {
            descending,
            nulls_last: vec![false],
            multithreaded: true,
            maintain_order: false,
            limit: None,
        },
    );
    lf
}

fn update_column_sorted_index(
    df: DataFrame,
    storage_folder: &Option<PathBuf>,
    stored_triples: &StoredTriples,
    is_subject: bool,
    subject_type: &BaseRDFNodeType,
    object_type: &BaseRDFNodeType,
) -> Result<
    (
        StoredTriples,
        usize,
        BTreeMap<String, usize>,
        Option<DataFrame>,
    ),
    TriplestoreError,
> {
    let c = get_col(is_subject);
    let mut lf = sort_indexed_lf(df.lazy(), is_subject, false, false);
    let existing_lfs_heights = stored_triples.get_lazy_frames(None)?;
    let existing_lfs: Vec<_> = existing_lfs_heights.into_iter().map(|(lf, _)| lf).collect();
    assert_eq!(existing_lfs.len(), 1);
    let sort_on_existing = is_subject;
    if sort_on_existing {
        lf = lf.with_column(lit(false).alias(EXISTING_COL));
    }

    for mut elf in existing_lfs {
        elf = cast_col_to_cat(elf, c, true);

        if sort_on_existing {
            elf = elf.with_column(lit(true).alias(EXISTING_COL));
        }

        lf = lf.merge_sorted(elf, PlSmallStr::from_str(c)).unwrap();
    }

    let (df, sparse_map) = create_unique_df_and_sparse_map(lf, is_subject, true, sort_on_existing);
    let height = df.height();
    let new_triples = if sort_on_existing {
        let new_triples = df
            .clone()
            .lazy()
            .filter(col(EXISTING_COL).not())
            .select([col(SUBJECT_COL_NAME), col(OBJECT_COL_NAME)])
            .collect()
            .unwrap();
        if new_triples.height() > 0 {
            Some(new_triples)
        } else {
            None
        }
    } else {
        None
    };

    let stored = StoredTriples::new(df, subject_type, object_type, storage_folder)?;

    Ok((stored, height, sparse_map, new_triples))
}

fn repeated_from_last_row_expr(c: &str) -> Expr {
    col(c)
        .shift(lit(1))
        .is_not_null()
        .and(col(c).shift(lit(1)).eq(col(c)))
}

fn create_unique_df_and_sparse_map(
    mut lf: LazyFrame,
    is_subject: bool,
    deduplicate: bool,
    sort_on_existing: bool,
) -> (DataFrame, BTreeMap<String, usize>) {
    let deduplicate_now = Instant::now();
    let c = get_col(is_subject);
    if deduplicate {
        lf = sort_indexed_lf(lf, is_subject, true, sort_on_existing);
        let other_c = get_col(!is_subject);
        lf = lf.with_column(
            repeated_from_last_row_expr(c)
                .and(repeated_from_last_row_expr(other_c))
                .alias("is_duplicated"),
        );
        lf = lf.filter(col("is_duplicated").not());
        lf = cast_col_to_cat(lf, c, false);
    }
    let mut cols = vec![col(SUBJECT_COL_NAME), col(OBJECT_COL_NAME)];

    if sort_on_existing {
        cols.push(col(EXISTING_COL));
    }

    lf = lf.select(cols);

    let df = lf.collect().unwrap();
    debug!(
        "Creating deduplicated df took {} seconds",
        deduplicate_now.elapsed().as_secs_f32()
    );
    let sparse_now = Instant::now();
    let ser = df.column(c).unwrap().as_materialized_series();
    let sparse_map = create_sparse_map(ser);
    debug!(
        "Creating sparse map took {} seconds",
        sparse_now.elapsed().as_secs_f32()
    );
    (df, sparse_map)
}

fn create_sparse_map(ser: &Series, t: &BaseRDFNodeType) -> BTreeMap<String, usize> {
    let mut iri_prefix_series = None;
    let mut iri_suffix_series = None;
    let mut cat_series = None;
    if t.is_iri() {
        let st = ser.struct_().unwrap();
        iri_prefix_series = Some(st.field_by_name(IRI_PREFIX_FIELD).unwrap());
        iri_suffix_series = Some(st.field_by_name(IRI_SUFFIX_FIELD).unwrap());
    } else {
        cat_series = Some(ser.categorical().unwrap());
    }
    let mut sparse_map = BTreeMap::new();
    let mut current_offset = 0;
    while current_offset < ser.len() {
        if let Some(cat_series) = &cat_series {
            update_cat_at_offset(*cat_series, current_offset, &mut sparse_map);
        } else {
            update_iri_at_offset(
                iri_prefix_series.as_ref().unwrap().categorical().unwrap(),
                iri_suffix_series.as_ref().unwrap().categorical().unwrap(),
                current_offset,
                &mut sparse_map,
            );
        }
        current_offset += OFFSET_STEP;
    }
    //Ensure that we have both ends
    let final_offset = ser.len() - 1;
    if current_offset != final_offset {
        if let Some(cat_series) = &cat_series {
            update_cat_at_offset(*cat_series, final_offset, &mut sparse_map);
        } else {
            update_iri_at_offset(
                iri_prefix_series.as_ref().unwrap().categorical().unwrap(),
                iri_suffix_series.as_ref().unwrap().categorical().unwrap(),
                final_offset,
                &mut sparse_map,
            );
        }
    }
    sparse_map
}
<|MERGE_RESOLUTION|>--- conflicted
+++ resolved
@@ -1,17 +1,13 @@
 use crate::errors::TriplestoreError;
 use oxrdf::{NamedNode, Subject, Term};
 use polars::prelude::{
-<<<<<<< HEAD
-    col, concat, lit, ChunkAnyValue, Expr, IdxSize, IntoLazy, IpcWriter, LazyFrame, PlSmallStr,
-    ScanArgsIpc, StructChunked, UnionArgs,
-=======
-    col, lit, Expr, IdxSize, IntoLazy, IpcWriter, LazyFrame, PlSmallStr, ScanArgsIpc,
->>>>>>> eae851cd
+    col, lit, ChunkAnyValue, Expr, IdxSize, IntoLazy, IpcWriter, LazyFrame, PlSmallStr,
+    ScanArgsIpc,
 };
 use polars_core::datatypes::{AnyValue, CategoricalChunked, LogicalType};
 use polars_core::frame::DataFrame;
 use polars_core::prelude::{
-    CategoricalOrdering, CompatLevel, DataType, Series, SortMultipleOptions,
+    CategoricalOrdering, CompatLevel, Series, SortMultipleOptions,
 };
 use rayon::iter::{IntoParallelIterator, ParallelIterator};
 use std::cmp;
