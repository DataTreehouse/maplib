use crate::errors::TriplestoreError;
use oxrdf::{NamedNode, Subject, Term};
use polars::prelude::{
    as_struct, col, lit, Expr, IdxSize, IntoLazy, IpcWriter, LazyFrame, PlSmallStr, ScanArgsIpc,
};
use polars_core::datatypes::{AnyValue, CategoricalChunked, LogicalType};
use polars_core::frame::DataFrame;
use polars_core::prelude::{
    CategoricalOrdering, CompatLevel, DataType, Series, SortMultipleOptions,
};
use rayon::iter::{IntoParallelIterator, ParallelIterator};
use std::cmp;

use crate::IndexingOptions;
use log::{debug, trace};
use oxrdf::vocab::xsd;
use polars::io::SerWriter;
use polars_core::utils::{concat_df, Container};
use representation::multitype::{lf_column_from_categorical, lf_column_to_categorical};
use representation::{
    BaseRDFNodeType, LANG_STRING_LANG_FIELD, LANG_STRING_VALUE_FIELD, OBJECT_COL_NAME,
    SUBJECT_COL_NAME,
};
use std::collections::{BTreeMap, HashMap};
use std::fs::{remove_file, File};
use std::path::{Path, PathBuf};
use std::time::Instant;
use uuid::Uuid;

const OFFSET_STEP: usize = 100;
const MIN_SIZE_CACHING: usize = 100_000_000; //100MB

const EXISTING_COL: &str = "existing";

#[derive(Clone)]
#[allow(dead_code)]
pub(crate) struct Triples {
    height: usize,
    call_uuid: String, //TODO: For uniqueness of blank nodes, an optimization
    object_indexing_enabled: bool,
    subject_sort: Option<StoredTriples>,
    subject_sparse_index: Option<BTreeMap<String, usize>>,
    object_sort: Option<StoredTriples>,
    object_sparse_index: Option<BTreeMap<String, usize>>,
    subject_type: BaseRDFNodeType,
    object_type: BaseRDFNodeType,
    unindexed: Vec<DataFrame>,
}

impl Triples {
    pub(crate) fn new(
        df: DataFrame,
        call_uuid: &str,
        storage_folder: &Option<PathBuf>,
        subject_type: BaseRDFNodeType,
        object_type: BaseRDFNodeType,
        verb_iri: &NamedNode,
        indexing: &IndexingOptions,
        delay_index: bool,
    ) -> Result<Self, TriplestoreError> {
        let object_indexing_enabled = can_and_should_index_object(&object_type, verb_iri, indexing);
        if delay_index {
            let triples = Triples {
                height: df.height(),
                call_uuid: call_uuid.to_owned(),
                object_indexing_enabled,
                subject_sort: None,
                subject_sparse_index: None,
                object_sort: None,
                object_sparse_index: None,
                subject_type,
                object_type,
                unindexed: vec![df],
            };
            Ok(triples)
        } else {
            let IndexedTriples {
                subject_sort,
                subject_sparse_index,
                object_sort,
                object_sparse_index,
                height,
            } = create_indices(
                df.lazy(),
                storage_folder,
                object_indexing_enabled,
                &subject_type,
                &object_type,
            )?;
            let triples = Triples {
                height,
                call_uuid: call_uuid.to_owned(),
                object_indexing_enabled,
                subject_sort: Some(subject_sort),
                subject_sparse_index: Some(subject_sparse_index),
                object_sort,
                object_sparse_index,
                subject_type,
                object_type,
                unindexed: vec![],
            };

            Ok(triples)
        }
    }

    pub fn index_unindexed(
        &mut self,
        storage_folder: &Option<PathBuf>,
        df: Option<DataFrame>,
    ) -> Result<Option<DataFrame>, TriplestoreError> {
        if let Some(df) = df {
            self.unindexed.push(df);
        }
        if self.unindexed.is_empty() {
            return Ok(None);
        }
        let df = if self.unindexed.len() == 1 {
            self.unindexed.pop().unwrap()
        } else {
            concat_df(self.unindexed.as_slice()).unwrap()
        };
        self.unindexed.clear();
        if self.subject_sort.is_none() {
            let IndexedTriples {
                subject_sort,
                subject_sparse_index,
                object_sort,
                object_sparse_index,
                height,
            } = create_indices(
                df.lazy(),
                storage_folder,
                self.object_indexing_enabled,
                &self.subject_type,
                &self.object_type,
            )?;
            let mut lfs = subject_sort.get_lazy_frames(None)?;
            assert_eq!(lfs.len(), 1);
            let (lf, _) = lfs.pop().unwrap();
            let df = lf.collect().unwrap();

            self.subject_sort = Some(subject_sort);
            self.subject_sparse_index = Some(subject_sparse_index);
            self.object_sort = object_sort;
            self.object_sparse_index = object_sparse_index;
            self.height = height;
            Ok(Some(df))
        } else {
            self.add_triples(df, storage_folder, false)
        }
    }

    pub(crate) fn add_index(
        &mut self,
        object_type: &BaseRDFNodeType,
        storage_folder: &Option<PathBuf>,
        verb_iri: &NamedNode,
        indexing: &IndexingOptions,
    ) -> Result<(), TriplestoreError> {
        let object_indexing_enabled = can_and_should_index_object(&object_type, verb_iri, indexing);
        self.object_indexing_enabled = object_indexing_enabled;
        self.maybe_do_object_indexing(storage_folder)?;
        Ok(())
    }

    pub(crate) fn get_lazy_frames(
        &self,
        subjects: &Option<Vec<&Subject>>,
        objects: &Option<Vec<&Term>>,
    ) -> Result<Vec<(LazyFrame, usize)>, TriplestoreError> {
        assert!(self.unindexed.is_empty());
        if let Some(subjects) = subjects {
            let strings: Vec<_> = subjects
                .iter()
                .map(|x| match *x {
                    Subject::NamedNode(nn) => nn.as_str(),
                    Subject::BlankNode(bl) => bl.as_str(),
                })
                .collect();
            let offsets = get_lookup_offsets(
                strings,
                self.subject_sparse_index.as_ref().unwrap(),
                self.height,
            );
            return Ok(self
                .subject_sort
                .as_ref()
                .unwrap()
                .get_lazy_frames(Some(offsets))?);
        } else if let Some(objects) = objects {
            if let Some(sorted) = &self.object_sort {
                let allow_pushdown = if let BaseRDFNodeType::Literal(t) = &self.object_type {
                    t.as_ref() == xsd::STRING
                } else {
                    true
                };

                let offsets = if allow_pushdown {
                    #[allow(unreachable_patterns)]
                    let strings: Vec<_> = objects
                        .iter()
                        .map(|x| match *x {
                            Term::NamedNode(nn) => nn.as_str(),
                            Term::BlankNode(bl) => bl.as_str(),
                            Term::Literal(l) => l.value(),
                            _ => panic!("Invalid state"),
                        })
                        .collect();
                    let offsets = get_lookup_offsets(
                        strings,
                        self.object_sparse_index.as_ref().unwrap(),
                        self.height,
                    );
                    Some(offsets)
                } else {
                    None
                };
                return Ok(sorted.get_lazy_frames(offsets)?);
            }
        }
        Ok(self.subject_sort.as_ref().unwrap().get_lazy_frames(None)?)
    }

    pub(crate) fn add_triples(
        &mut self,
        df: DataFrame,
        storage_folder: &Option<PathBuf>,
        delay_index: bool,
    ) -> Result<Option<DataFrame>, TriplestoreError> {
        if delay_index {
            self.unindexed.push(df);
            Ok(None)
        } else if !self.unindexed.is_empty() {
            let df = self.index_unindexed(storage_folder, Some(df))?;
            Ok(df)
        } else {
            let (stored, height, sparse, new_triples) = update_column_sorted_index(
                df.clone(),
                storage_folder,
                self.subject_sort.as_ref().unwrap(),
                true,
                &self.subject_type,
                &self.object_type,
            )?;
            self.subject_sort.as_mut().unwrap().wipe()?;
            self.subject_sparse_index = Some(sparse);
            self.subject_sort = Some(stored);
            self.height = height;
            if self.object_indexing_enabled {
                debug!("Started updating object index");
                if let Some(mut sorted) = self.object_sort.take() {
                    let (stored, height, sparse, _) = update_column_sorted_index(
                        df,
                        storage_folder,
                        &sorted,
                        false,
                        &self.subject_type,
                        &self.object_type,
                    )?;
                    sorted.wipe()?;
                    self.object_sparse_index = Some(sparse);
                    self.object_sort = Some(stored);
                    self.height = height;
                } else {
                    panic!("Triplestore in invalid state");
                }
                debug!("Finished updating object index");
            }
            Ok(new_triples)
        }
    }

    fn maybe_do_object_indexing(
        &mut self,
        storage_folder: &Option<PathBuf>,
    ) -> Result<(), TriplestoreError> {
        if self.object_indexing_enabled && self.object_sort.is_none() {
            let mut lfs = self.get_lazy_frames(&None, &None)?;
            assert_eq!(lfs.len(), 1);
            let (lf, _) = lfs.pop().unwrap();
            let (object_sort, obj_map) =
                create_object_index(lf, &self.subject_type, &self.object_type, storage_folder)?;
            self.object_sort = Some(object_sort);
            self.object_sparse_index = Some(obj_map);
        }
        Ok(())
    }
}

struct IndexedTriples {
    subject_sort: StoredTriples,
    subject_sparse_index: BTreeMap<String, usize>,
    object_sort: Option<StoredTriples>,
    object_sparse_index: Option<BTreeMap<String, usize>>,
    height: usize,
}

fn create_indices(
    lf: LazyFrame,
    storage_folder: &Option<PathBuf>,
    should_index_by_objects: bool,
    subj_type: &BaseRDFNodeType,
    obj_type: &BaseRDFNodeType,
) -> Result<IndexedTriples, TriplestoreError> {
    let now = Instant::now();
    let (df, subject_sparse_index) = create_unique_df_and_sparse_map(lf, true, true, false);
    debug!(
        "Creating subject sparse map took {} seconds",
        now.elapsed().as_secs_f32()
    );
    let store_now = Instant::now();
    let height = df.height();
    let subject_sort = StoredTriples::new(df.clone(), subj_type, obj_type, storage_folder)?;
    debug!("Storing triples took {}", store_now.elapsed().as_secs_f32());
    let mut object_sort = None;
    let mut object_sparse_index = None;

    if should_index_by_objects {
        debug!("Start indexing by objects");
        let object_now = Instant::now();
        let (new_object_sort, new_object_sparse_index) =
            create_object_index(df.lazy(), subj_type, obj_type, storage_folder)?;
        object_sort = Some(new_object_sort);
        object_sparse_index = Some(new_object_sparse_index);
        debug!(
            "Indexing by objects took {}",
            object_now.elapsed().as_secs_f32()
        );
    }
    Ok(IndexedTriples {
        subject_sort,
        subject_sparse_index,
        object_sort,
        object_sparse_index,
        height,
    })
}

fn create_object_index(
    df: LazyFrame,
    subj_type: &BaseRDFNodeType,
    obj_type: &BaseRDFNodeType,
    storage_folder: &Option<PathBuf>,
) -> Result<(StoredTriples, BTreeMap<String, usize>), TriplestoreError> {
    let lf = sort_indexed_lf(df.lazy(), false, false, false);
    // No need to deduplicate as subject index creation has deduplicated
    let (df, obj_sparse_map) = create_unique_df_and_sparse_map(lf, false, false, false);
    let object_sort = StoredTriples::new(df, subj_type, obj_type, storage_folder)?;
    let object_sparse_index = obj_sparse_map;
    Ok((object_sort, object_sparse_index))
}

fn can_and_should_index_object(
    object_type: &BaseRDFNodeType,
    verb_iri: &NamedNode,
    indexing: &IndexingOptions,
) -> bool {
    let can_index_object = if object_type.is_iri() || object_type.is_blank_node() {
        true
    } else if let BaseRDFNodeType::Literal(l) = object_type {
        l.as_ref() == xsd::STRING
    } else {
        false
    };

    let should_index_by_objects = if can_index_object {
        if indexing.object_sort_all {
            true
        } else if let Some(object_sort_some) = &indexing.object_sort_some {
            object_sort_some.contains(verb_iri)
        } else {
            false
        }
    } else {
        false
    };
    should_index_by_objects
}

#[derive(Clone)]
enum StoredTriples {
    TriplesOnDisk(TriplesOnDisk),
    TriplesInMemory(Box<TriplesInMemory>),
}

impl StoredTriples {
    fn new(
        df: DataFrame,
        subj_type: &BaseRDFNodeType,
        obj_type: &BaseRDFNodeType,
        storage_folder: &Option<PathBuf>,
    ) -> Result<Self, TriplestoreError> {
        if let Some(storage_folder) = &storage_folder {
            if MIN_SIZE_CACHING < df.estimated_size() {
                return Ok(StoredTriples::TriplesOnDisk(TriplesOnDisk::new(
                    df,
                    subj_type,
                    obj_type,
                    storage_folder,
                )?));
            }
        }
        Ok(StoredTriples::TriplesInMemory(Box::new(
            TriplesInMemory::new(df),
        )))
    }

    pub(crate) fn get_lazy_frames(
        &self,
        offsets: Option<Vec<(usize, usize)>>,
    ) -> Result<Vec<(LazyFrame, usize)>, TriplestoreError> {
        let (lf, height) = match self {
            StoredTriples::TriplesOnDisk(t) => t.get_lazy_frame()?,
            StoredTriples::TriplesInMemory(t) => t.get_lazy_frame()?,
        };
        if let Some(offsets) = offsets {
            let output: Result<Vec<_>, _> = offsets
                .into_par_iter()
                .map(|(offset, len)| {
                    let lf = lf.clone().slice(offset as i64, len as IdxSize);
                    Ok((lf, len))
                })
                .collect();
            Ok(output?)
        } else {
            Ok(vec![(lf, height)])
        }
    }

    pub(crate) fn wipe(&mut self) -> Result<(), TriplestoreError> {
        if let Self::TriplesOnDisk(t) = self {
            t.wipe()?
        };
        Ok(())
    }
}

#[derive(Clone)]
struct TriplesOnDisk {
    height: usize,
    df_path: String,
    subj_type: BaseRDFNodeType,
    obj_type: BaseRDFNodeType,
}

impl TriplesOnDisk {
    fn new(
        mut df: DataFrame,
        subj_type: &BaseRDFNodeType,
        obj_type: &BaseRDFNodeType,
        storage_folder: &PathBuf,
    ) -> Result<Self, TriplestoreError> {
        let height = df.height();
        let file_name = format!("tmp_{}.ipc", Uuid::new_v4());
        let mut file_path_buf = storage_folder.clone();
        file_path_buf.push(file_name);
        let file_path = file_path_buf.as_path();

        write_ipc(&mut df, file_path, subj_type, obj_type)?;
        Ok(Self {
            height,
            df_path: file_path.to_str().unwrap().to_string(),
            subj_type: subj_type.clone(),
            obj_type: obj_type.clone(),
        })
    }

    pub(crate) fn get_lazy_frame(&self) -> Result<(LazyFrame, usize), TriplestoreError> {
        let p = Path::new(&self.df_path);
        Ok((scan_ipc(p, &self.subj_type, &self.obj_type)?, self.height))
    }

    pub(crate) fn wipe(&mut self) -> Result<(), TriplestoreError> {
        let p = Path::new(&self.df_path);
        remove_file(p).map_err(TriplestoreError::RemoveFileError)?;
        Ok(())
    }
}

fn write_ipc(
    df: &mut DataFrame,
    file_path: &Path,
    subj_type: &BaseRDFNodeType,
    obj_type: &BaseRDFNodeType,
) -> Result<(), TriplestoreError> {
    let map = HashMap::from([
        (SUBJECT_COL_NAME.to_string(), subj_type.as_rdf_node_type()),
        (OBJECT_COL_NAME.to_string(), obj_type.as_rdf_node_type()),
    ]);
    *df = lf_column_from_categorical(
        lf_column_from_categorical(df.clone().lazy(), SUBJECT_COL_NAME, &map),
        OBJECT_COL_NAME,
        &map,
    )
    .collect()
    .unwrap();

    let file = File::create(file_path).map_err(|x| TriplestoreError::IPCIOError(x.to_string()))?;
    let mut w = IpcWriter::new(file)
        .with_parallel(true)
        .with_compression(None)
        .with_compat_level(CompatLevel::newest());
    w.finish(df)
        .map_err(|x| TriplestoreError::IPCIOError(x.to_string()))?;
    Ok(())
}

fn scan_ipc(
    file_path: &Path,
    subj_type: &BaseRDFNodeType,
    obj_type: &BaseRDFNodeType,
) -> Result<LazyFrame, TriplestoreError> {
    let mut lf = LazyFrame::scan_ipc(
        file_path,
        ScanArgsIpc {
            n_rows: None,
            cache: false,
            rechunk: false,
            row_index: None,
            cloud_options: None,
            hive_options: Default::default(),
            include_file_paths: None,
        },
    )
    .map_err(|x| TriplestoreError::IPCIOError(x.to_string()))?;
    lf = lf_column_to_categorical(
        lf,
        SUBJECT_COL_NAME,
        &subj_type.as_rdf_node_type(),
        CategoricalOrdering::Physical,
    );
    lf = lf_column_to_categorical(
        lf,
        OBJECT_COL_NAME,
        &obj_type.as_rdf_node_type(),
        CategoricalOrdering::Physical,
    );
    Ok(lf)
}

#[derive(Clone)]
struct TriplesInMemory {
    df: Option<DataFrame>,
}

impl TriplesInMemory {
    pub(crate) fn new(df: DataFrame) -> Self {
        Self { df: Some(df) }
    }

    pub(crate) fn get_lazy_frame(&self) -> Result<(LazyFrame, usize), TriplestoreError> {
        let height = self.df.as_ref().unwrap().height();
        Ok((self.df.as_ref().unwrap().clone().lazy(), height))
    }
}

fn get_lookup_interval(
    trg: &str,
    sparse_map: &BTreeMap<String, usize>,
    height: usize,
) -> (usize, usize) {
    let mut from = 0;
    //Todo: remove this clone..
    let mut range_backwards = sparse_map.range(..trg.to_string());
    while let Some((s, prev)) = range_backwards.next_back() {
        if s != trg {
            from = cmp::min(prev.clone(), height);
            break;
        }
    }
    //Todo: remove this clone..
    let range_forwards = sparse_map.range(trg.to_string()..);
    let mut to = height - 1;
    for (s, next) in range_forwards {
        if s != trg {
            to = next.clone();
            break;
        }
    }
    // We correct here since ranges are exclusive in Polars slice
    let exclusive_to = to + 1;
    (from, exclusive_to)
}

fn get_lookup_offsets(
    mut trgs: Vec<&str>,
    sparse_map: &BTreeMap<String, usize>,
    height: usize,
) -> Vec<(usize, usize)> {
    trgs.sort();
    let offsets = trgs
        .iter()
        .map(|trg| get_lookup_interval(trg, sparse_map, height));
    let mut out_offsets = vec![];
    let mut last_offset: Option<(usize, usize)> = None;
    for (from, to) in offsets {
        if let Some((last_from, last_to)) = last_offset {
            if from <= last_to {
                last_offset = Some((last_from, to));
            } else {
                out_offsets.push((last_from, last_to));
                last_offset = Some((from, to));
            }
        } else {
            last_offset = Some((from, to));
        }
    }
    if let Some(last_offset) = last_offset {
        out_offsets.push(last_offset);
    }
    out_offsets
        .into_iter()
        .map(|(from, to)| (from, to - from))
        .collect()
}

fn update_at_offset(
    cat_chunked: &CategoricalChunked,
    offset: usize,
    sparse_map: &mut BTreeMap<String, usize>,
) {
    let any = cat_chunked.get_any_value(offset).unwrap();
    let s = match any {
        AnyValue::Null => None,
        AnyValue::Categorical(c, rev, _) => Some(rev.get(c).to_string()),
        AnyValue::CategoricalOwned(c, rev, _) => Some(rev.get(c).to_string()),
        _ => panic!(),
    };
    if let Some(s) = s {
        let e = sparse_map.entry(s);
        e.or_insert(offset);
    }
}

fn cast_col_to_cat(mut lf: LazyFrame, c: &str, lexsort: bool) -> LazyFrame {
    let df = lf.collect().unwrap();
    debug!("Remove lf types before cast {:?}", df.dtypes());
    debug!("REMOVE lf before cast {}", df);
    lf = df.lazy();
    lf = lf.with_column(col(c).cast(DataType::Categorical(
        None,
        if lexsort {
            CategoricalOrdering::Lexical
        } else {
            CategoricalOrdering::Physical
        },
    )));
    lf
}

fn get_col(subject: bool) -> &'static str {
    if subject {
        SUBJECT_COL_NAME
    } else {
        OBJECT_COL_NAME
    }
}

fn sort_indexed_lf(
    lf: LazyFrame,
    is_subject: bool,
    also_other: bool,
    sort_on_existing: bool,
) -> LazyFrame {
    let c = get_col(is_subject);
    let mut lf = cast_col_to_cat(lf, c, true);

    let mut by = vec![PlSmallStr::from_str(c)];
    let mut descending = vec![false];
    if also_other {
        let other_c = get_col(!is_subject);
        by.push(PlSmallStr::from_str(&other_c));
        descending.push(false);
    }
    if sort_on_existing {
        by.push(PlSmallStr::from_str(EXISTING_COL));
        descending.push(true);
    }

    lf = lf.sort(
        by,
        SortMultipleOptions {
            descending,
            nulls_last: vec![false],
            multithreaded: true,
            maintain_order: false,
            limit: None,
        },
    );
    debug!("REMOVE: do sorting");
    lf = lf.collect().unwrap().lazy();
    debug!("REMOVE: done sorting");
    lf
}

fn update_column_sorted_index(
    df: DataFrame,
    storage_folder: &Option<PathBuf>,
    stored_triples: &StoredTriples,
    is_subject: bool,
    subject_type: &BaseRDFNodeType,
    object_type: &BaseRDFNodeType,
) -> Result<
    (
        StoredTriples,
        usize,
        BTreeMap<String, usize>,
        Option<DataFrame>,
    ),
    TriplestoreError,
> {
    trace!("Updating column sorted index");
    debug!("DF to update column sorted index {}", df);
    let c = get_col(is_subject);
    let mut lf = sort_indexed_lf(df.lazy(), is_subject, false, false);
    let existing_lfs_heights = stored_triples.get_lazy_frames(None)?;
    let existing_lfs: Vec<_> = existing_lfs_heights.into_iter().map(|(lf, _)| lf).collect();
    assert_eq!(existing_lfs.len(), 1);
    let sort_on_existing = is_subject;
    if sort_on_existing {
        lf = lf.with_column(lit(false).alias(EXISTING_COL));
    }
    //Workaround:
    lf = lf.with_column(col(c).cast(DataType::String));

    for mut elf in existing_lfs {
        elf = cast_col_to_cat(elf, c, true);
        let other_type = if is_subject {
            object_type
        } else {
            subject_type
        };
        //This exercise is a workaround for a bug in polars with struct and merge_sorted
        if other_type.is_lang_string() {
            let other_c = get_col(!is_subject);
            elf = elf.unnest([other_c]);
            lf = lf.unnest([other_c]);
        }
        if sort_on_existing {
            elf = elf.with_column(lit(true).alias(EXISTING_COL));
        }
<<<<<<< HEAD
        let edf = elf.collect().unwrap();
        debug!("EDF {}", edf);
        debug!("EDF dtypes {:?}", edf.dtypes());
        elf = edf.lazy();
=======
        //Workaround:
        elf = elf.with_column(col(c).cast(DataType::String));
        lf = lf.merge_sorted(elf, PlSmallStr::from_str(c)).unwrap();
>>>>>>> 30fc1af4

        let df = lf.collect().unwrap();
        debug!("LF df before merge sort {}", df);
        debug!("LF dtypes {:?}", df.dtypes());
        lf = df.lazy();

        lf = lf.merge_sorted(elf, PlSmallStr::from_str(c)).unwrap();
        let df = lf.collect().unwrap();
        debug!("LF df after dtypes {:?}", df.dtypes());
        debug!("LF df after merge sort {}", df); // HER KRÆSJER VI
        lf = df.lazy();
        if other_type.is_lang_string() {
            let other_c = get_col(!is_subject);
            let mut select_cols = vec![col(SUBJECT_COL_NAME), col(OBJECT_COL_NAME)];
            if sort_on_existing {
                select_cols.push(col(EXISTING_COL));
            }
            lf = lf
                .with_column(
                    as_struct(vec![
                        col(LANG_STRING_VALUE_FIELD),
                        col(LANG_STRING_LANG_FIELD),
                    ])
                    .alias(other_c),
                )
                .select(select_cols);
        }
    }
<<<<<<< HEAD
    lf = lf.collect().unwrap().lazy();
    trace!("Finish merging new and old");
=======
    //Workaround:
    lf = lf.with_column(col(c).cast(DataType::Categorical(None, CategoricalOrdering::Lexical)));
>>>>>>> 30fc1af4
    let (df, sparse_map) = create_unique_df_and_sparse_map(lf, is_subject, true, sort_on_existing);
    let height = df.height();
    let new_triples = if sort_on_existing {
        let new_triples = df
            .clone()
            .lazy()
            .filter(col(EXISTING_COL).not())
            .select([col(SUBJECT_COL_NAME), col(OBJECT_COL_NAME)])
            .collect()
            .unwrap();
        if new_triples.height() > 0 {
            Some(new_triples)
        } else {
            None
        }
    } else {
        None
    };
    debug!("Found new triples!");
    let stored = StoredTriples::new(df, subject_type, object_type, storage_folder)?;

    Ok((stored, height, sparse_map, new_triples))
}

fn repeated_from_last_row_expr(c: &str) -> Expr {
    col(c)
        .shift(lit(1))
        .is_not_null()
        .and(col(c).shift(lit(1)).eq(col(c)))
}

fn create_unique_df_and_sparse_map(
    mut lf: LazyFrame,
    is_subject: bool,
    deduplicate: bool,
    sort_on_existing: bool,
) -> (DataFrame, BTreeMap<String, usize>) {
    let deduplicate_now = Instant::now();
    let c = get_col(is_subject);
    if deduplicate {
        lf = sort_indexed_lf(lf, is_subject, true, sort_on_existing);
        let other_c = get_col(!is_subject);
        lf = lf.with_column(
            repeated_from_last_row_expr(c)
                .and(repeated_from_last_row_expr(other_c))
                .alias("is_duplicated"),
        );
        lf = lf.filter(col("is_duplicated").not());
        lf = cast_col_to_cat(lf, c, false);
    }
    let mut cols = vec![col(SUBJECT_COL_NAME), col(OBJECT_COL_NAME)];

    if sort_on_existing {
        cols.push(col(EXISTING_COL));
    }

    lf = lf.select(cols);

    let df = lf.collect().unwrap();
    debug!(
        "Creating deduplicated df took {} seconds",
        deduplicate_now.elapsed().as_secs_f32()
    );
    let sparse_now = Instant::now();
    let ser = df.column(c).unwrap().as_materialized_series();
    let sparse_map = create_sparse_map(ser);
    debug!(
        "Creating sparse map took {} seconds",
        sparse_now.elapsed().as_secs_f32()
    );
    (df, sparse_map)
}

fn create_sparse_map(ser: &Series) -> BTreeMap<String, usize> {
    let cat = ser.categorical().unwrap();
    let mut sparse_map = BTreeMap::new();
    let mut current_offset = 0;
    while current_offset < ser.len() {
        update_at_offset(cat, current_offset, &mut sparse_map);
        current_offset += OFFSET_STEP;
    }
    //Ensure that we have both ends
    let final_offset = ser.len() - 1;
    if current_offset != final_offset {
        update_at_offset(cat, final_offset, &mut sparse_map);
    }
    sparse_map
}<|MERGE_RESOLUTION|>--- conflicted
+++ resolved
@@ -248,7 +248,6 @@
             self.subject_sort = Some(stored);
             self.height = height;
             if self.object_indexing_enabled {
-                debug!("Started updating object index");
                 if let Some(mut sorted) = self.object_sort.take() {
                     let (stored, height, sparse, _) = update_column_sorted_index(
                         df,
@@ -265,7 +264,6 @@
                 } else {
                     panic!("Triplestore in invalid state");
                 }
-                debug!("Finished updating object index");
             }
             Ok(new_triples)
         }
@@ -317,7 +315,6 @@
     let mut object_sparse_index = None;
 
     if should_index_by_objects {
-        debug!("Start indexing by objects");
         let object_now = Instant::now();
         let (new_object_sort, new_object_sparse_index) =
             create_object_index(df.lazy(), subj_type, obj_type, storage_folder)?;
@@ -634,10 +631,6 @@
 }
 
 fn cast_col_to_cat(mut lf: LazyFrame, c: &str, lexsort: bool) -> LazyFrame {
-    let df = lf.collect().unwrap();
-    debug!("Remove lf types before cast {:?}", df.dtypes());
-    debug!("REMOVE lf before cast {}", df);
-    lf = df.lazy();
     lf = lf.with_column(col(c).cast(DataType::Categorical(
         None,
         if lexsort {
@@ -688,9 +681,6 @@
             limit: None,
         },
     );
-    debug!("REMOVE: do sorting");
-    lf = lf.collect().unwrap().lazy();
-    debug!("REMOVE: done sorting");
     lf
 }
 
@@ -710,8 +700,6 @@
     ),
     TriplestoreError,
 > {
-    trace!("Updating column sorted index");
-    debug!("DF to update column sorted index {}", df);
     let c = get_col(is_subject);
     let mut lf = sort_indexed_lf(df.lazy(), is_subject, false, false);
     let existing_lfs_heights = stored_triples.get_lazy_frames(None)?;
@@ -726,6 +714,7 @@
 
     for mut elf in existing_lfs {
         elf = cast_col_to_cat(elf, c, true);
+
         let other_type = if is_subject {
             object_type
         } else {
@@ -740,27 +729,10 @@
         if sort_on_existing {
             elf = elf.with_column(lit(true).alias(EXISTING_COL));
         }
-<<<<<<< HEAD
-        let edf = elf.collect().unwrap();
-        debug!("EDF {}", edf);
-        debug!("EDF dtypes {:?}", edf.dtypes());
-        elf = edf.lazy();
-=======
         //Workaround:
         elf = elf.with_column(col(c).cast(DataType::String));
         lf = lf.merge_sorted(elf, PlSmallStr::from_str(c)).unwrap();
->>>>>>> 30fc1af4
-
-        let df = lf.collect().unwrap();
-        debug!("LF df before merge sort {}", df);
-        debug!("LF dtypes {:?}", df.dtypes());
-        lf = df.lazy();
-
-        lf = lf.merge_sorted(elf, PlSmallStr::from_str(c)).unwrap();
-        let df = lf.collect().unwrap();
-        debug!("LF df after dtypes {:?}", df.dtypes());
-        debug!("LF df after merge sort {}", df); // HER KRÆSJER VI
-        lf = df.lazy();
+
         if other_type.is_lang_string() {
             let other_c = get_col(!is_subject);
             let mut select_cols = vec![col(SUBJECT_COL_NAME), col(OBJECT_COL_NAME)];
@@ -778,13 +750,8 @@
                 .select(select_cols);
         }
     }
-<<<<<<< HEAD
-    lf = lf.collect().unwrap().lazy();
-    trace!("Finish merging new and old");
-=======
     //Workaround:
     lf = lf.with_column(col(c).cast(DataType::Categorical(None, CategoricalOrdering::Lexical)));
->>>>>>> 30fc1af4
     let (df, sparse_map) = create_unique_df_and_sparse_map(lf, is_subject, true, sort_on_existing);
     let height = df.height();
     let new_triples = if sort_on_existing {
@@ -803,7 +770,7 @@
     } else {
         None
     };
-    debug!("Found new triples!");
+
     let stored = StoredTriples::new(df, subject_type, object_type, storage_folder)?;
 
     Ok((stored, height, sparse_map, new_triples))
