--- conflicted
+++ resolved
@@ -16,29 +16,11 @@
 rust-version = "1.81.0"
 
 [workspace.dependencies]
-<<<<<<< HEAD
-pyo3 = {version = "0.21.0" }
-polars = { version = "0.44.1", features = ["nightly", "performant", "cse"] }
-polars-utils = "0.44.1"
-polars-core = "0.44.1"
-polars-time = "0.44.1"
-rayon = "1.10.0"
-regex = "1.10.6"
-oxrdf = "0.2.0-alpha.5"
-oxrdfio = "0.1.0-alpha.6"
-oxttl = "0.1.0-alpha.6"
-oxiri = "0.2.2"
-oxsdatatypes = "0.2.0-alpha.2"
-env_logger = "0.11.3"
-log = "0.4.21"
-chrono = "0.4.37"
-chrono-tz = "0.10.0"
-=======
-pyo3 = {version = "0.22.4", features = ["py-clone"] }
-polars = { version = "0.41.3", features = ["nightly", "performant", "cse"] }
-polars-utils = "0.41.3"
-polars-core = "0.41.3"
-polars-time = "0.41.3"
+pyo3 = {version = "0.22.6", features = ["py-clone"] }
+polars = { version = "0.44.2", features = ["nightly", "performant", "cse"], default-features = false }
+polars-utils = { version = "0.44.2", default-features = false }
+polars-core = { version = "0.44.2", default-features = false }
+polars-time = { version = "0.44.2", default-features = false }
 rayon = "1.10.0"
 regex = "=1.10.5"
 oxrdf = "0.2.2"
@@ -49,13 +31,12 @@
 env_logger = "0.11.5"
 log = "0.4.21"
 chrono = "0.4.38"
-chrono-tz = "0.9.0"
->>>>>>> 60d015fb
+chrono-tz = "0.10.0"
 uuid = { version = "1.8.0", features = [
     "v4", # Lets you generate random UUIDs
     "fast-rng", # Use a faster (but still sufficiently random) RNG
 ] }
-thiserror = "1.0.58"
+thiserror = "2.0.3"
 nom = { version = "7.1.3" }
 serde = { version = "1.0.203" }
 peg = "0.8"
@@ -70,7 +51,9 @@
 #dev-dependencies
 rstest = "0.21.0"
 serial_test = "3.1.1"
-#polars = { git = "https://github.com/pola-rs/polars.git",  rev = "0c2b5d82fd2726df7d7b318e5c21581a27fffdba"}
-#polars-utils = { git = "https://github.com/pola-rs/polars.git",  rev = "0c2b5d82fd2726df7d7b318e5c21581a27fffdba"}
-#polars-core = { git = "https://github.com/pola-rs/polars.git",  rev = "0c2b5d82fd2726df7d7b318e5c21581a27fffdba"}
-#polars-time = { git = "https://github.com/pola-rs/polars.git",  rev = "0c2b5d82fd2726df7d7b318e5c21581a27fffdba"}+
+[patch.crates-io]
+polars = { git = "https://github.com/pola-rs/polars.git",  rev = "5515b2c2e5dec59671eeff4821738234ee2892e4"}
+polars-utils = { git = "https://github.com/pola-rs/polars.git",  rev = "5515b2c2e5dec59671eeff4821738234ee2892e4"}
+polars-core = { git = "https://github.com/pola-rs/polars.git",  rev = "5515b2c2e5dec59671eeff4821738234ee2892e4"}
+polars-time = { git = "https://github.com/pola-rs/polars.git",  rev = "5515b2c2e5dec59671eeff4821738234ee2892e4"}